---
name: Pull Request CI
on:  # yamllint disable-line rule:truthy
  workflow_dispatch: {}
  pull_request:
    paths:
      - '**.go'

jobs:
  build:
    name: Build
    uses: ./.github/workflows/build.yml
<<<<<<< HEAD
    # TODO: Uncomment before merging to develop branch (and remove above line)
    # uses: 0xpolygon/polygon-edge/.github/workflows/build.yml@develop
    secrets:
      GH_TOKEN_CLONE_PRIVATE: ${{ secrets.GH_TOKEN_CLONE_PRIVATE }}
=======
>>>>>>> b774553e

  test:
    name: Test
    uses: ./.github/workflows/test.yml
<<<<<<< HEAD
    # TODO: Uncomment before merging to develop branch (and remove above line)
    # uses: 0xpolygon/polygon-edge/.github/workflows/test.yml@develop
    needs: build
    secrets:
      GH_TOKEN_CLONE_PRIVATE: ${{ secrets.GH_TOKEN_CLONE_PRIVATE }}

  gosec:
    name: Gosec
    runs-on: ubuntu-latest
    env:
      GO111MODULE: on  # yamllint disable-line rule:truthy
    steps:
      - name: Checkout Source
        uses: actions/checkout@v2
      - name: Run Gosec Security Scanner
        uses: securego/gosec@master
        with:
          args: ./...
=======
    needs: build
>>>>>>> b774553e
<|MERGE_RESOLUTION|>--- conflicted
+++ resolved
@@ -10,36 +10,12 @@
   build:
     name: Build
     uses: ./.github/workflows/build.yml
-<<<<<<< HEAD
-    # TODO: Uncomment before merging to develop branch (and remove above line)
-    # uses: 0xpolygon/polygon-edge/.github/workflows/build.yml@develop
     secrets:
       GH_TOKEN_CLONE_PRIVATE: ${{ secrets.GH_TOKEN_CLONE_PRIVATE }}
-=======
->>>>>>> b774553e
 
   test:
     name: Test
     uses: ./.github/workflows/test.yml
-<<<<<<< HEAD
-    # TODO: Uncomment before merging to develop branch (and remove above line)
-    # uses: 0xpolygon/polygon-edge/.github/workflows/test.yml@develop
     needs: build
     secrets:
-      GH_TOKEN_CLONE_PRIVATE: ${{ secrets.GH_TOKEN_CLONE_PRIVATE }}
-
-  gosec:
-    name: Gosec
-    runs-on: ubuntu-latest
-    env:
-      GO111MODULE: on  # yamllint disable-line rule:truthy
-    steps:
-      - name: Checkout Source
-        uses: actions/checkout@v2
-      - name: Run Gosec Security Scanner
-        uses: securego/gosec@master
-        with:
-          args: ./...
-=======
-    needs: build
->>>>>>> b774553e
+      GH_TOKEN_CLONE_PRIVATE: ${{ secrets.GH_TOKEN_CLONE_PRIVATE }}