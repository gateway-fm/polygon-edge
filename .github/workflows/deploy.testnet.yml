---
name: TestNet Workflow
on:  # yamllint disable-line rule:truthy
  workflow_dispatch:
  push:
    branches:
      - 'release/**'

permissions:
  id-token: write
  contents: read
  security-events: write

jobs:
  snyk:
    name: Snyk and Publish
    uses: ./.github/workflows/security.yml
    secrets:
      SNYK_TOKEN: ${{ secrets.SNYK_TOKEN }}
      SNYK_ORG: ${{ secrets.SNYK_ORG }}

  build:
    uses: ./.github/workflows/build.yml
    name: Build
    secrets:
      GH_TOKEN_CLONE_PRIVATE: ${{ secrets.GH_TOKEN_CLONE_PRIVATE }}

  test:
    uses: ./.github/workflows/test.yml
    name: Test
    needs: build
    secrets:
<<<<<<< HEAD
      GH_TOKEN_CLONE_PRIVATE: ${{ secrets.GH_TOKEN_CLONE_PRIVATE }}
=======
      SONAR_TOKEN: ${{ secrets.SONAR_TOKEN }}
      SONAR_HOST_URL: ${{ secrets.SONAR_HOST_URL }}
>>>>>>> 4bbb266d

  container_image_build:
    name: Build/Push Container Image
    runs-on: ubuntu-latest
    environment: testnet
    needs: build
    steps:
      - name: Checkout repo
        uses: actions/checkout@v3

      - name: Download Polygon Edge Artifact
        uses: actions/download-artifact@v3
        with:
          name: polygon-edge
      - run: tar -xvzf polygon-edge.tar.gz

      - name: Set up QEMU
        uses: docker/setup-qemu-action@v2

      - name: Set up Docker Buildx
        uses: docker/setup-buildx-action@v2

      - name: Configure AWS Credentials
        uses: aws-actions/configure-aws-credentials@v1
        with:
          role-to-assume: ${{ secrets.AWS_ROLE_ARN }}
          aws-region: ${{ secrets.AWS_REGION }}

      - name: Login to Amazon ECR
        id: login-ecr
        uses: aws-actions/amazon-ecr-login@v1

      - name: Build, tag, and push docker image to Amazon ECR
        env:
          REGISTRY: ${{ steps.login-ecr.outputs.registry }}
          REPOSITORY: library/polygon-edge
          IMAGE_TAG: ${{ github.sha }}
        run: |
          docker build -t $REGISTRY/$REPOSITORY:testnet -t $REGISTRY/$REPOSITORY:$IMAGE_TAG -f Dockerfile.release .
          docker push $REGISTRY/$REPOSITORY:$IMAGE_TAG
          docker push $REGISTRY/$REPOSITORY:testnet

  deploy_testnet:
    name: Update TestNet
    needs: build
    concurrency: deploy_testnet
    environment:
      name: testnet
      url: https://rpc.us-east-1.tn.testing.psdk.io/
    runs-on: ubuntu-latest
    steps:
      - name: Download Polygon Edge Artifact
        uses: actions/download-artifact@v3
        with:
          name: polygon-edge

      - name: Configure AWS Credentials
        uses: aws-actions/configure-aws-credentials@v1
        with:
          role-to-assume: ${{ secrets.AWS_ROLE_ARN }}
          aws-region: ${{ secrets.AWS_REGION }}

      - name: Notify Slack
        uses: slackapi/slack-github-action@v1.22.0
        continue-on-error: true
        env:
          SLACK_WEBHOOK_URL: ${{ secrets.SLACK_DEPLOYMENT_WEBHOOK_URL }}
          SLACK_WEBHOOK_TYPE: INCOMING_WEBHOOK
        with:
          payload: |
            {
              "blocks": [
                {
                  "type": "header",
                  "text": {
                    "type": "plain_text",
                    "text": "Testnet Deployment - Started"
                  }
                },
                {
                  "type": "section",
                  "text": {
                    "type": "mrkdwn",
                    "text": "Testnet Deployment Status: ${{ job.status }}\n<${{ github.server_url }}/${{ github.repository }}/actions/runs/${{ github.run_id }}|Job Status>"
                  }
                }
              ]
            }

      - name: Publish Binary package to S3
        run: |
          aws s3 cp ./polygon-edge.tar.gz s3://${{ secrets.POLYGON_EDGE_ARTIFACT_BUCKET }} --metadata "{\"commit_sha\":\"${GITHUB_SHA}\"}"
      - name: Deploy to Testnet
        continue-on-error: true
        env:
          VALIDATOR_ASGS: ${{ secrets.VALIDATOR_ASGS }}
        run: |
          echo "Deploying new TestNet..."
          for vasg in ${VALIDATOR_ASGS//,/ }
          do
              instance_id=$(aws autoscaling describe-auto-scaling-groups --auto-scaling-group-names  $vasg --query 'AutoScalingGroups[0].Instances[0].InstanceId' --output text)

              echo "Draining $instance_id in $vasg"
              irid=$(aws autoscaling start-instance-refresh --auto-scaling-group-name $vasg --query InstanceRefreshId --output text)

              echo "Waiting for instance to clear health check..."
              refresh_status=Pending
              until [ $refresh_status != "InProgress" ] && [ $refresh_status != "Pending" ]
              do
                  sleep 10
                  refresh_status=$(aws autoscaling describe-instance-refreshes --instance-refresh-ids $irid --auto-scaling-group-name $vasg --query 'InstanceRefreshes[0].Status' --output text)

                  echo "ASG: $vasg"
                  echo "Status: $refresh_status"
              done

              if [ "$refresh_status" != "Successful" ]
              then
                  echo "instance refresh failed."
                  echo "autoscaling group: $vasg"
                  echo "instance refresh id: $irid"
                  exit 1
              fi

              instance_id=$(aws autoscaling describe-auto-scaling-groups --auto-scaling-group-names $vasg --query 'AutoScalingGroups[0].Instances[0].InstanceId' --output text)
              echo "-------------------------------------------------"
              echo "New validator: $instance_id successfully deployed"
              echo "-------------------------------------------------"

          done
          echo "Testnet Deployment Complete"

      - name: Notify Slack
        uses: slackapi/slack-github-action@v1.22.0
        continue-on-error: true
        if: ${{ job.status != 'success' }}
        env:
          SLACK_WEBHOOK_URL: ${{ secrets.SLACK_DEPLOYMENT_WEBHOOK_URL }}
          SLACK_WEBHOOK_TYPE: INCOMING_WEBHOOK
        with:
          payload: |
            {
              "blocks": [
                {
                  "type": "header",
                  "text": {
                    "type": "plain_text",
                    "text": "Testnet Deployment - Failed"
                  }
                },
                {
                  "type": "section",
                  "text": {
                    "type": "mrkdwn",
                    "text": "<${{ github.server_url }}/${{ github.repository }}/actions/runs/${{ github.run_id }}|Job Status>"
                  }
                },
                {
                  "type": "divider"
                },
                {
                  "type": "section",
                  "text": {
                    "type": "mrkdwn",
                    "text": "Commit SHA: <${{ github.server_url }}/${{ github.repository }}/tree/${{ github.sha }}|${{ github.sha }}>\nPre-release: <${{ github.server_url }}/${{ github.repository }}/tree/${{ github.ref_name }}|${{ github.ref_name}}>"
                  }
                }
              ]
            }

  pandoras_box_eoa:
    uses: ./.github/workflows/pandoras_box.yml
    name: Pandora's Box EOA
    needs: deploy_testnet
    secrets:
      SLACK_PERFORMANCE_WEBHOOK_URL: ${{ secrets.SLACK_PERFORMANCE_WEBHOOK_URL }}
      PANDORAS_TARGET: ${{ secrets.PANDORAS_TARGET }}
      PANDORAS_MNEMONIC: ${{ secrets.PANDORAS_MNEMONIC }}
    with:
      runner: testnet
      environment: testnet
      transaction_batch: '200'
      transaction_count: '10000'
      mode: EOA
  pandoras_box_erc20:
    uses: ./.github/workflows/pandoras_box.yml
    name: Pandora's Box ERC20
    needs: deploy_testnet
    secrets:
      SLACK_PERFORMANCE_WEBHOOK_URL: ${{ secrets.SLACK_PERFORMANCE_WEBHOOK_URL }}
      PANDORAS_TARGET: ${{ secrets.PANDORAS_TARGET }}
      PANDORAS_MNEMONIC: ${{ secrets.PANDORAS_MNEMONIC }}
    with:
      runner: testnet
      environment: testnet
      transaction_batch: '200'
      transaction_count: '10000'
      mode: ERC20
  pandoras_box_erc721:
    uses: ./.github/workflows/pandoras_box.yml
    name: Pandora's Box ERC721
    needs: deploy_testnet
    secrets:
      SLACK_PERFORMANCE_WEBHOOK_URL: ${{ secrets.SLACK_PERFORMANCE_WEBHOOK_URL }}
      PANDORAS_TARGET: ${{ secrets.PANDORAS_TARGET }}
      PANDORAS_MNEMONIC: ${{ secrets.PANDORAS_MNEMONIC }}
    with:
      runner: testnet
      environment: testnet
      transaction_batch: '200'
      transaction_count: '10000'
      mode: ERC721<|MERGE_RESOLUTION|>--- conflicted
+++ resolved
@@ -30,12 +30,9 @@
     name: Test
     needs: build
     secrets:
-<<<<<<< HEAD
-      GH_TOKEN_CLONE_PRIVATE: ${{ secrets.GH_TOKEN_CLONE_PRIVATE }}
-=======
       SONAR_TOKEN: ${{ secrets.SONAR_TOKEN }}
       SONAR_HOST_URL: ${{ secrets.SONAR_HOST_URL }}
->>>>>>> 4bbb266d
+      GH_TOKEN_CLONE_PRIVATE: ${{ secrets.GH_TOKEN_CLONE_PRIVATE }}
 
   container_image_build:
     name: Build/Push Container Image
