package dev

import (
	"fmt"

	"github.com/0xPolygon/polygon-sdk/command/helper"
	"github.com/0xPolygon/polygon-sdk/server"
	"github.com/hashicorp/go-hclog"
	"github.com/mitchellh/cli"
)

// DevCommand is the command to show the version of the agent
type DevCommand struct {
	UI cli.Ui

	helper.Meta
}

// DefineFlags defines the command flags
func (d *DevCommand) DefineFlags() {
	if d.FlagMap == nil {
		// Flag map not initialized
		d.FlagMap = make(map[string]helper.FlagDescriptor)
	}

	d.FlagMap["log-level"] = helper.FlagDescriptor{
		Description: fmt.Sprintf("Sets the log level for console output. Default: %s", helper.DefaultConfig().LogLevel),
		Arguments: []string{
			"LOG_LEVEL",
		},
		FlagOptional: true,
	}

	d.FlagMap["premine"] = helper.FlagDescriptor{
		Description: fmt.Sprintf("Sets the premined accounts and balances. Default premined balance: %s", helper.DefaultPremineBalance),
		Arguments: []string{
			"ADDRESS:VALUE",
		},
		ArgumentsOptional: false,
		FlagOptional:      true,
	}

	d.FlagMap["dev-interval"] = helper.FlagDescriptor{
		Description: "Sets the client's dev notification interval. Default: 0",
		Arguments: []string{
			"DEV_INTERVAL",
		},
		FlagOptional: true,
	}

<<<<<<< HEAD
	d.FlagMap["gas-limit"] = helper.FlagDescriptor{
		Description: fmt.Sprintf("Sets the gas limit of each block. Default: %d", helper.DefaultGasLimit),
=======
	d.FlagMap["locals"] = helper.FlagDescriptor{
		Description: "Sets comma separated accounts whose transactions are treated as locals",
		Arguments: []string{
			"LOCALS",
		},
		FlagOptional: true,
	}

	d.FlagMap["nolocals"] = helper.FlagDescriptor{
		Description: "Sets flag to disable price exemptions for locally submitted transactions",
		Arguments: []string{
			"NOLOCALS",
		},
		FlagOptional: true,
	}

	d.FlagMap["price-limit"] = helper.FlagDescriptor{
		Description: fmt.Sprintf("Sets minimum gas price limit to enforce for acceptance into the pool. Default: %d", helper.DefaultConfig().TxPool.PriceLimit),
		Arguments: []string{
			"PRICE_LIMIT",
		},
		FlagOptional: true,
	}

	d.FlagMap["block-gas-limit"] = helper.FlagDescriptor{
		Description: "Sets the gas limit of each block. Default: 5000",
>>>>>>> d17f95b6
		Arguments: []string{
			"BLOCK_GAS_LIMIT",
		},
		FlagOptional: true,
	}

	d.FlagMap["block-gas-target"] = helper.FlagDescriptor{
		Description: "Sets the target block gas limit for the chain. If omitted, the value of the parent block is used",
		Arguments: []string{
			"BLOCK_GAS_TARGET",
		},
		ArgumentsOptional: false,
		FlagOptional:      true,
	}

	d.FlagMap["chainid"] = helper.FlagDescriptor{
		Description: fmt.Sprintf("Sets the ID of the chain. Default: %d", helper.DefaultChainID),
		Arguments: []string{
			"CHAIN_ID",
		},
		ArgumentsOptional: false,
		FlagOptional:      true,
	}
}

func (d *DevCommand) GetHelperText() string {
	return "\"Bypasses\" consensus and networking and starts a blockchain locally. " +
		"It starts a local node and mines every transaction in a separate block"
}

// Help implements the cli.Command interface
func (d *DevCommand) Help() string {
	d.DefineFlags()

	return helper.GenerateHelp(d.Synopsis(), helper.GenerateUsage(d.GetBaseCommand(), d.FlagMap), d.FlagMap)
}

// Synopsis implements the cli.Command interface
func (d *DevCommand) Synopsis() string {
	return d.GetHelperText()
}

func (d *DevCommand) GetBaseCommand() string {
	return "dev"
}

// Run implements the cli.Command interface
func (d *DevCommand) Run(args []string) int {
	conf, err := helper.BootstrapDevCommand(d.GetBaseCommand(), args)
	if err != nil {
		d.UI.Error(err.Error())

		return 1
	}

	config, err := conf.BuildConfig()
	if err != nil {
		d.UI.Error(err.Error())

		return 1
	}

	logger := hclog.New(&hclog.LoggerOptions{
		Name:  "polygon-dev",
		Level: hclog.LevelFromString(conf.LogLevel),
	})

	server, err := server.NewServer(logger, config)
	if err != nil {
		d.UI.Error(err.Error())

		return 1
	}

	return helper.HandleSignals(server.Close, d.UI)
}<|MERGE_RESOLUTION|>--- conflicted
+++ resolved
@@ -48,10 +48,6 @@
 		FlagOptional: true,
 	}
 
-<<<<<<< HEAD
-	d.FlagMap["gas-limit"] = helper.FlagDescriptor{
-		Description: fmt.Sprintf("Sets the gas limit of each block. Default: %d", helper.DefaultGasLimit),
-=======
 	d.FlagMap["locals"] = helper.FlagDescriptor{
 		Description: "Sets comma separated accounts whose transactions are treated as locals",
 		Arguments: []string{
@@ -78,7 +74,6 @@
 
 	d.FlagMap["block-gas-limit"] = helper.FlagDescriptor{
 		Description: "Sets the gas limit of each block. Default: 5000",
->>>>>>> d17f95b6
 		Arguments: []string{
 			"BLOCK_GAS_LIMIT",
 		},
