package deploy

import (
	"errors"
	"fmt"
	"math/big"

	"github.com/spf13/cobra"
	"github.com/umbracle/ethgo"
	"github.com/umbracle/ethgo/jsonrpc"

	"github.com/0xPolygon/polygon-edge/chain"
	"github.com/0xPolygon/polygon-edge/command"
	cmdHelper "github.com/0xPolygon/polygon-edge/command/helper"
	"github.com/0xPolygon/polygon-edge/command/rootchain/helper"
	"github.com/0xPolygon/polygon-edge/consensus/polybft"
	"github.com/0xPolygon/polygon-edge/consensus/polybft/contractsapi"
	"github.com/0xPolygon/polygon-edge/consensus/polybft/contractsapi/artifact"
	bls "github.com/0xPolygon/polygon-edge/consensus/polybft/signer"
	"github.com/0xPolygon/polygon-edge/contracts"
	"github.com/0xPolygon/polygon-edge/txrelayer"
	"github.com/0xPolygon/polygon-edge/types"
)

const (
	contractsDeploymentTitle = "[ROOTCHAIN - CONTRACTS DEPLOYMENT]"

<<<<<<< HEAD
	stateSenderName           = "StateSender"
	checkpointManagerName     = "CheckpointManager"
	blsName                   = "BLS"
	bn256G2Name               = "BN256G2"
	exitHelperName            = "ExitHelper"
	rootERC20PredicateName    = "RootERC20Predicate"
	rootERC20Name             = "RootERC20"
	erc20TemplateName         = "ERC20Template"
	rootERC721PredicateName   = "RootERC721Predicate"
	rootERC721Name            = "RootERC721"
	rootERC1155PredicateName  = "RootERC1155Predicate"
	rootERC1155Name           = "RootERC1155"
	customSupernetManagerName = "CustomSupernetManager"
	stakeManagerName          = "StakeManager"
=======
	stateSenderName          = "StateSender"
	checkpointManagerName    = "CheckpointManager"
	blsName                  = "BLS"
	bn256G2Name              = "BN256G2"
	exitHelperName           = "ExitHelper"
	rootERC20PredicateName   = "RootERC20Predicate"
	rootERC20Name            = "RootERC20"
	erc20TemplateName        = "ERC20Template"
	rootERC721PredicateName  = "RootERC721Predicate"
	rootERC721Name           = "RootERC721"
	erc721TemplateName       = "ERC721Template"
	rootERC1155PredicateName = "RootERC1155Predicate"
	rootERC1155Name          = "RootERC1155"
	erc1155TemplateName      = "ERC1155Template"
>>>>>>> 66c7cea6
)

var (
	params deployParams

	// metadataPopulatorMap maps rootchain contract names to callback
	// which populates appropriate field in the RootchainMetadata
	metadataPopulatorMap = map[string]func(*polybft.RootchainConfig, types.Address){
		stateSenderName: func(rootchainConfig *polybft.RootchainConfig, addr types.Address) {
			rootchainConfig.StateSenderAddress = addr
		},
		checkpointManagerName: func(rootchainConfig *polybft.RootchainConfig, addr types.Address) {
			rootchainConfig.CheckpointManagerAddress = addr
		},
		blsName: func(rootchainConfig *polybft.RootchainConfig, addr types.Address) {
			rootchainConfig.BLSAddress = addr
		},
		bn256G2Name: func(rootchainConfig *polybft.RootchainConfig, addr types.Address) {
			rootchainConfig.BN256G2Address = addr
		},
		exitHelperName: func(rootchainConfig *polybft.RootchainConfig, addr types.Address) {
			rootchainConfig.ExitHelperAddress = addr
		},
		rootERC20PredicateName: func(rootchainConfig *polybft.RootchainConfig, addr types.Address) {
			rootchainConfig.RootERC20PredicateAddress = addr
		},
		rootERC20Name: func(rootchainConfig *polybft.RootchainConfig, addr types.Address) {
			rootchainConfig.RootNativeERC20Address = addr
		},
		erc20TemplateName: func(rootchainConfig *polybft.RootchainConfig, addr types.Address) {
			rootchainConfig.ERC20TemplateAddress = addr
		},
		rootERC721PredicateName: func(rootchainConfig *polybft.RootchainConfig, addr types.Address) {
			rootchainConfig.RootERC721PredicateAddress = addr
		},
		rootERC721Name: func(rootchainConfig *polybft.RootchainConfig, addr types.Address) {
			rootchainConfig.RootERC721Address = addr
		},
		erc721TemplateName: func(rootchainConfig *polybft.RootchainConfig, addr types.Address) {
			rootchainConfig.RootERC721TemplateAddress = addr
		},
		rootERC1155PredicateName: func(rootchainConfig *polybft.RootchainConfig, addr types.Address) {
			rootchainConfig.RootERC1155PredicateAddress = addr
		},
		rootERC1155Name: func(rootchainConfig *polybft.RootchainConfig, addr types.Address) {
			rootchainConfig.RootERC1155Address = addr
		},
<<<<<<< HEAD
		customSupernetManagerName: func(rootchainConfig *polybft.RootchainConfig, addr types.Address) {
			rootchainConfig.CustomSupernetManagerAddress = addr
		},
		stakeManagerName: func(rootchainConfig *polybft.RootchainConfig, addr types.Address) {
			rootchainConfig.StakeManagerAddress = addr
=======
		erc1155TemplateName: func(rootchainConfig *polybft.RootchainConfig, addr types.Address) {
			rootchainConfig.ERC1155TemplateAddress = addr
>>>>>>> 66c7cea6
		},
	}
)

// GetCommand returns the rootchain deploy command
func GetCommand() *cobra.Command {
	cmd := &cobra.Command{
		Use:     "deploy",
		Short:   "Deploys and initializes required smart contracts on the rootchain",
		PreRunE: preRunCommand,
		Run:     runCommand,
	}

	cmd.Flags().StringVar(
		&params.genesisPath,
		genesisPathFlag,
		defaultGenesisPath,
		"genesis file path, which contains chain configuration",
	)

	cmd.Flags().StringVar(
		&params.deployerKey,
		deployerKeyFlag,
		"",
		"hex-encoded private key of the account which deploys rootchain contracts",
	)

	cmd.Flags().StringVar(
		&params.jsonRPCAddress,
		jsonRPCFlag,
		txrelayer.DefaultRPCAddress,
		"the JSON RPC rootchain IP address",
	)

	cmd.Flags().StringVar(
		&params.rootERC20TokenAddr,
		erc20AddrFlag,
		"",
		"existing root chain ERC 20 token address",
	)

	cmd.Flags().StringVar(
		&params.rootERC721TokenAddr,
		erc721AddrFlag,
		"",
		"existing root chain ERC 721 token address",
	)

	cmd.Flags().StringVar(
		&params.rootERC1155TokenAddr,
		erc1155AddrFlag,
		"",
		"existing root chain ERC 1155 token address",
	)

	cmd.Flags().BoolVar(
		&params.isTestMode,
		helper.TestModeFlag,
		false,
		"test indicates whether rootchain contracts deployer is hardcoded test account"+
			" (otherwise provided secrets are used to resolve deployer account)",
	)

	cmd.MarkFlagsMutuallyExclusive(helper.TestModeFlag, deployerKeyFlag)

	return cmd
}

func preRunCommand(_ *cobra.Command, _ []string) error {
	return params.validateFlags()
}

func runCommand(cmd *cobra.Command, _ []string) {
	outputter := command.InitializeOutputter(cmd)
	defer outputter.WriteOutput()

	outputter.WriteCommandResult(&messageResult{
		Message: fmt.Sprintf("%s started... Rootchain JSON RPC address %s.", contractsDeploymentTitle, params.jsonRPCAddress),
	})

	chainConfig, err := chain.ImportFromFile(params.genesisPath)
	if err != nil {
		outputter.SetError(fmt.Errorf("failed to read chain configuration: %w", err))

		return
	}

	consensusConfig, err := polybft.GetPolyBFTConfig(chainConfig)
	if err != nil {
		outputter.SetError(fmt.Errorf("failed to retrieve consensus configuration: %w", err))

		return
	}

	client, err := jsonrpc.NewClient(params.jsonRPCAddress)
	if err != nil {
		outputter.SetError(fmt.Errorf("failed to initialize JSON RPC client for provided IP address: %s: %w",
			params.jsonRPCAddress, err))

		return
	}

	if consensusConfig.Bridge != nil {
		code, err := client.Eth().GetCode(ethgo.Address(consensusConfig.Bridge.StateSenderAddr), ethgo.Latest)
		if err != nil {
			outputter.SetError(fmt.Errorf("failed to check if rootchain contracts are deployed: %w", err))

			return
		} else if code != "0x" {
			outputter.SetCommandResult(&messageResult{
				Message: fmt.Sprintf("%s contracts are already deployed. Aborting.", contractsDeploymentTitle),
			})

			return
		}
	}

	rootchainCfg, chainID, err := deployContracts(outputter, client, consensusConfig.InitialValidatorSet)
	if err != nil {
		outputter.SetError(fmt.Errorf("failed to deploy rootchain contracts: %w", err))

		return
	}

	// populate bridge configuration
	consensusConfig.Bridge = rootchainCfg.ToBridgeConfig()

	// set event tracker start blocks for rootchain contract(s) of interest
	blockNum, err := client.Eth().BlockNumber()
	if err != nil {
		outputter.SetError(fmt.Errorf("failed to query rootchain latest block number: %w", err))

		return
	}

	consensusConfig.Bridge.EventTrackerStartBlocks = map[types.Address]uint64{
		rootchainCfg.StateSenderAddress: blockNum,
	}

	// write updated chain configuration
	chainConfig.Params.ChainID = chainID
	chainConfig.Params.Engine[polybft.ConsensusName] = consensusConfig

	if err := cmdHelper.WriteGenesisConfigToDisk(chainConfig, params.genesisPath); err != nil {
		outputter.SetError(fmt.Errorf("failed to save chain configuration bridge data: %w", err))

		return
	}

	outputter.SetCommandResult(&messageResult{
		Message: fmt.Sprintf("%s finished. All contracts are successfully deployed and initialized.",
			contractsDeploymentTitle),
	})
}

// / deployContracts deploys and initializes rootchain smart contracts
func deployContracts(outputter command.OutputFormatter, client *jsonrpc.Client,
	initialValidators []*polybft.Validator) (*polybft.RootchainConfig, int64, error) {
	// if the bridge contract is not created, we have to deploy all the contracts
	txRelayer, err := txrelayer.NewTxRelayer(txrelayer.WithClient(client))
	if err != nil {
		return nil, 0, fmt.Errorf("failed to initialize tx relayer: %w", err)
	}

	deployerKey, err := helper.GetRootchainPrivateKey(params.deployerKey)
	if err != nil {
		return nil, 0, fmt.Errorf("failed to initialize deployer key: %w", err)
	}

	if params.isTestMode {
		deployerAddr := deployerKey.Address()
		txn := &ethgo.Transaction{To: &deployerAddr, Value: ethgo.Ether(1)}

		if _, err = txRelayer.SendTransactionLocal(txn); err != nil {
			return nil, 0, err
		}
	}

	type contractInfo struct {
		name                string
		artifact            *artifact.Artifact
		constructorCallback func(artifact *artifact.Artifact, cfg *polybft.RootchainConfig) ([]byte, error)
	}

	rootchainConfig := &polybft.RootchainConfig{
		JSONRPCAddr: params.jsonRPCAddress,
	}

	tokenContracts := []*contractInfo{}

	if params.rootERC20TokenAddr != "" {
		// use existing root chain ERC20 token
		if err := populateExistingTokenAddr(client.Eth(),
			params.rootERC20TokenAddr, rootERC20Name, rootchainConfig); err != nil {
			return nil, 0, err
		}
	} else {
		// deploy MockERC20 as a default root chain ERC20 token
		tokenContracts = append(tokenContracts,
			&contractInfo{name: rootERC20Name, artifact: contractsapi.RootERC20})
	}

	if params.rootERC721TokenAddr != "" {
		// use existing root chain ERC721 token
		if err := populateExistingTokenAddr(client.Eth(),
			params.rootERC721TokenAddr, rootERC721Name, rootchainConfig); err != nil {
			return nil, 0, err
		}
	} else {
		// deploy MockERC721 as a default root chain ERC721 token
		tokenContracts = append(tokenContracts,
			&contractInfo{name: rootERC721Name, artifact: contractsapi.RootERC721})
	}

	if params.rootERC1155TokenAddr != "" {
		// use existing root chain ERC1155 token
		if err := populateExistingTokenAddr(client.Eth(),
			params.rootERC1155TokenAddr, rootERC1155Name, rootchainConfig); err != nil {
			return nil, 0, err
		}
	} else {
		// deploy MockERC1155 as a default root chain ERC1155 token
		tokenContracts = append(tokenContracts,
			&contractInfo{name: rootERC1155Name, artifact: contractsapi.RootERC1155})
	}

	allContracts := []*contractInfo{
		{
			name:     stateSenderName,
			artifact: contractsapi.StateSender,
		},
		{
			name:     checkpointManagerName,
			artifact: contractsapi.CheckpointManager,
		},
		{
			name:     blsName,
			artifact: contractsapi.BLS,
		},
		{
			name:     bn256G2Name,
			artifact: contractsapi.BLS256,
		},
		{
			name:     exitHelperName,
			artifact: contractsapi.ExitHelper,
		},
		{
			name:     rootERC20PredicateName,
			artifact: contractsapi.RootERC20Predicate,
		},
		{
			name:     erc20TemplateName,
			artifact: contractsapi.ChildERC20,
		},
		{
			name:     rootERC721PredicateName,
			artifact: contractsapi.RootERC721Predicate,
		},
		{
			name:     erc721TemplateName,
			artifact: contractsapi.ChildERC721,
		},
		{
			name:     rootERC1155PredicateName,
			artifact: contractsapi.RootERC1155Predicate,
		},
		{
<<<<<<< HEAD
			name:     stakeManagerName,
			artifact: contractsapi.StakeManager,
			constructorCallback: func(artifact *artifact.Artifact, cfg *polybft.RootchainConfig) ([]byte, error) {
				constructor := &contractsapi.StakeManagerConstructorFn{MATIC_: cfg.RootNativeERC20Address}

				encoded, err := constructor.EncodeAbi()
				if err != nil {
					return nil, err
				}

				return append(artifact.Bytecode, encoded...), nil
			},
		},
		{
			name:     customSupernetManagerName,
			artifact: contractsapi.CustomSupernetManager,
			constructorCallback: func(artifact *artifact.Artifact, cfg *polybft.RootchainConfig) ([]byte, error) {
				constructor := &contractsapi.CustomSupernetManagerConstructorFn{
					StakeManager:      cfg.StakeManagerAddress,
					Bls:               cfg.BLSAddress,
					StateSender:       cfg.StateSenderAddress,
					Matic:             cfg.RootNativeERC20Address,
					ChildValidatorSet: contracts.ValidatorSetContract,
					ExitHelper:        cfg.ExitHelperAddress,
					Domain:            bls.DomainValidatorSetString,
				}

				encoded, err := constructor.EncodeAbi()
				if err != nil {
					return nil, err
				}

				return append(artifact.Bytecode, encoded...), nil
			},
		},
=======
			name:     erc1155TemplateName,
			artifact: contractsapi.ChildERC1155,
		},
	}
	rootchainConfig := &polybft.RootchainConfig{
		JSONRPCAddr: params.jsonRPCAddress,
>>>>>>> 66c7cea6
	}

	allContracts = append(tokenContracts, allContracts...)

	for _, contract := range allContracts {
		input := contract.artifact.Bytecode

		if contract.constructorCallback != nil {
			b, err := contract.constructorCallback(contract.artifact, rootchainConfig)
			if err != nil {
				return nil, 0, err
			}

			input = b
		}

		txn := &ethgo.Transaction{
			To:    nil, // contract deployment
			Input: input,
		}

		receipt, err := txRelayer.SendTransaction(txn, deployerKey)
		if err != nil {
			return nil, 0, err
		}

		if receipt == nil || receipt.Status != uint64(types.ReceiptSuccess) {
			return nil, 0, fmt.Errorf("deployment of %s contract failed", contract.name)
		}

		contractAddr := types.Address(receipt.ContractAddress)

		populatorFn, ok := metadataPopulatorMap[contract.name]
		if !ok {
			return nil, 0, fmt.Errorf("rootchain metadata populator not registered for contract '%s'", contract.name)
		}

		populatorFn(rootchainConfig, contractAddr)

		outputter.WriteCommandResult(newDeployContractsResult(contract.name, contractAddr, receipt.TransactionHash))
	}

	chainID, err := registerChainOnStakeManager(txRelayer, rootchainConfig, deployerKey)
	if err != nil {
		return nil, 0, err
	}

	// init CheckpointManager
	if err := initializeCheckpointManager(outputter, txRelayer, chainID,
		initialValidators, rootchainConfig, deployerKey); err != nil {
		return nil, 0, err
	}

	// init ExitHelper
<<<<<<< HEAD
	if err := initializeExitHelper(txRelayer, rootchainConfig, deployerKey); err != nil {
		return nil, 0, err
=======
	if err := initializeExitHelper(outputter, txRelayer, rootchainConfig, deployerKey); err != nil {
		return nil, err
>>>>>>> 66c7cea6
	}

	// init RootERC20Predicate
<<<<<<< HEAD
	if err := initializeRootERC20Predicate(txRelayer, rootchainConfig, deployerKey); err != nil {
		return nil, 0, err
=======
	if err := initializeRootERC20Predicate(outputter, txRelayer, rootchainConfig, deployerKey); err != nil {
		return nil, err
>>>>>>> 66c7cea6
	}

	// init RootERC721Predicate
	if err := initializeRootERC721Predicate(outputter, txRelayer, rootchainConfig, deployerKey); err != nil {
		return nil, err
	}

	// init RootERC1155Predicate
	if err := initializeRootERC1155Predicate(outputter, txRelayer, rootchainConfig, deployerKey); err != nil {
		return rootchainConfig, err
	}

	return rootchainConfig, chainID, nil
}

// populateExistingTokenAddr checks whether given token is deployed on the provided address.
// If it is, then its address is set to the rootchain config, otherwise an error is returned
func populateExistingTokenAddr(eth *jsonrpc.Eth, tokenAddr, tokenName string,
	rootchainCfg *polybft.RootchainConfig) error {
	addr := types.StringToAddress(tokenAddr)

	code, err := eth.GetCode(ethgo.Address(addr), ethgo.Latest)
	if err != nil {
		return fmt.Errorf("failed to check is %s token deployed: %w", tokenName, err)
	} else if code == "0x" {
		return fmt.Errorf("%s token is not deployed on provided address %s", tokenName, tokenAddr)
	}

	populatorFn, ok := metadataPopulatorMap[tokenName]
	if !ok {
		return fmt.Errorf("root chain metadata populator not registered for contract '%s'", tokenName)
	}

	populatorFn(rootchainCfg, addr)

	return nil
}

// registerChainOnStakeManager registers child chain and its supernet manager on rootchain
func registerChainOnStakeManager(txRelayer txrelayer.TxRelayer,
	rootchainCfg *polybft.RootchainConfig, deployerKey ethgo.Key) (int64, error) {
	registerChainFn := &contractsapi.RegisterChildChainStakeManagerFn{
		Manager: rootchainCfg.CustomSupernetManagerAddress,
	}

	encoded, err := registerChainFn.EncodeAbi()
	if err != nil {
		return 0, fmt.Errorf("failed to encode parameters for registering child chain on supernets. error: %w", err)
	}

	txn := &ethgo.Transaction{
		To:    (*ethgo.Address)(&rootchainCfg.StakeManagerAddress),
		Input: encoded,
	}

	receipt, err := sendTransaction(txRelayer, txn, checkpointManagerName, deployerKey)
	if err != nil {
		return 0, err
	}

	var (
		childChainRegisteredEvent contractsapi.ChildManagerRegisteredEvent
		found                     bool
		chainID                   int64
	)

	for _, log := range receipt.Logs {
		doesMatch, err := childChainRegisteredEvent.ParseLog(log)
		if err != nil {
			return 0, err
		}

		if !doesMatch {
			continue
		}

		chainID = childChainRegisteredEvent.ID.Int64()
		found = true

		break
	}

	if !found {
		return 0, errors.New("could not find a log that child chain was registered on stake manager")
	}

	return chainID, nil
}

// initializeCheckpointManager invokes initialize function on "CheckpointManager" smart contract
func initializeCheckpointManager(
	cmdOutput command.OutputFormatter,
	txRelayer txrelayer.TxRelayer,
	chainID int64,
	validators []*polybft.Validator,
	rootchainCfg *polybft.RootchainConfig,
	deployerKey ethgo.Key) error {
	validatorSet, err := validatorSetToABISlice(cmdOutput, validators)
	if err != nil {
		return fmt.Errorf("failed to convert validators to map: %w", err)
	}

	initialize := contractsapi.InitializeCheckpointManagerFn{
		ChainID_:        big.NewInt(chainID),
		NewBls:          rootchainCfg.BLSAddress,
		NewBn256G2:      rootchainCfg.BN256G2Address,
		NewValidatorSet: validatorSet,
	}

	input, err := initialize.EncodeAbi()
	if err != nil {
		return fmt.Errorf("failed to encode parameters for CheckpointManager.initialize. error: %w", err)
	}

	if err := sendTransaction(txRelayer, ethgo.Address(rootchainCfg.CheckpointManagerAddress),
		input, checkpointManagerName, deployerKey); err != nil {
		return err
	}

<<<<<<< HEAD
	_, err = sendTransaction(txRelayer, txn, checkpointManagerName, deployerKey)

	return err
=======
	cmdOutput.WriteCommandResult(&messageResult{
		Message: fmt.Sprintf("%s %s contract is initialized", contractsDeploymentTitle, checkpointManagerName),
	})

	return nil
>>>>>>> 66c7cea6
}

// initializeExitHelper invokes initialize function on "ExitHelper" smart contract
func initializeExitHelper(cmdOutput command.OutputFormatter,
	txRelayer txrelayer.TxRelayer,
	rootchainConfig *polybft.RootchainConfig,
	deployerKey ethgo.Key) error {
	input, err := contractsapi.ExitHelper.Abi.GetMethod("initialize").
		Encode([]interface{}{rootchainConfig.CheckpointManagerAddress})
	if err != nil {
		return fmt.Errorf("failed to encode parameters for ExitHelper.initialize. error: %w", err)
	}

	if err := sendTransaction(txRelayer, ethgo.Address(rootchainConfig.ExitHelperAddress),
		input, exitHelperName, deployerKey); err != nil {
		return err
	}

<<<<<<< HEAD
	_, err = sendTransaction(txRelayer, txn, exitHelperName, deployerKey)

	return err
=======
	cmdOutput.WriteCommandResult(&messageResult{
		Message: fmt.Sprintf("%s %s contract is initialized", contractsDeploymentTitle, exitHelperName),
	})

	return nil
>>>>>>> 66c7cea6
}

// initializeRootERC20Predicate invokes initialize function on "RootERC20Predicate" smart contract
func initializeRootERC20Predicate(cmdOutput command.OutputFormatter, txRelayer txrelayer.TxRelayer,
	rootchainConfig *polybft.RootchainConfig, deployerKey ethgo.Key) error {
	rootERC20PredicateParams := &contractsapi.InitializeRootERC20PredicateFn{
		NewStateSender:         rootchainConfig.StateSenderAddress,
		NewExitHelper:          rootchainConfig.ExitHelperAddress,
		NewChildERC20Predicate: contracts.ChildERC20PredicateContract,
		NewChildTokenTemplate:  rootchainConfig.ERC20TemplateAddress,
		NativeTokenRootAddress: rootchainConfig.RootNativeERC20Address,
	}

	input, err := rootERC20PredicateParams.EncodeAbi()
	if err != nil {
		return fmt.Errorf("failed to encode parameters for RootERC20Predicate.initialize. error: %w", err)
	}

	if err := sendTransaction(txRelayer, ethgo.Address(rootchainConfig.RootERC20PredicateAddress),
		input, rootERC20PredicateName, deployerKey); err != nil {
		return err
	}

	cmdOutput.WriteCommandResult(
		&messageResult{
			Message: fmt.Sprintf("%s %s contract is initialized", contractsDeploymentTitle, rootERC20PredicateName),
		})

	return nil
}

func initializeRootERC721Predicate(cmdOutput command.OutputFormatter, txRelayer txrelayer.TxRelayer,
	rootchainConfig *polybft.RootchainConfig, deployerKey ethgo.Key) error {
	rootERC721PredicateParams := contractsapi.InitializeRootERC721PredicateFn{
		NewStateSender:          rootchainConfig.StateSenderAddress,
		NewExitHelper:           rootchainConfig.ExitHelperAddress,
		NewChildERC721Predicate: contracts.ChildERC721PredicateContract,
		NewChildTokenTemplate:   rootchainConfig.RootERC721TemplateAddress,
	}

	input, err := rootERC721PredicateParams.EncodeAbi()
	if err != nil {
		return fmt.Errorf("failed to encode parameters for RootERC721Predicate.initialize. error: %w", err)
	}

	if err := sendTransaction(txRelayer, ethgo.Address(rootchainConfig.RootERC721PredicateAddress),
		input, rootERC721PredicateName, deployerKey); err != nil {
		return err
	}

	cmdOutput.WriteCommandResult(&messageResult{
		Message: fmt.Sprintf("%s %s contract is initialized", contractsDeploymentTitle, rootERC721PredicateName),
	})

	return nil
}

// initializeRootERC1155Predicate invokes initialize function on RootERC1155Predicate smart contract
func initializeRootERC1155Predicate(cmdOutput command.OutputFormatter, txRelayer txrelayer.TxRelayer,
	rootchainConfig *polybft.RootchainConfig, deployerKey ethgo.Key) error {
	rootERC1155PredicateParams := &contractsapi.InitializeRootERC1155PredicateFn{
		NewStateSender:           rootchainConfig.StateSenderAddress,
		NewExitHelper:            rootchainConfig.ExitHelperAddress,
		NewChildERC1155Predicate: contracts.ChildERC1155PredicateContract,
		NewChildTokenTemplate:    rootchainConfig.ERC1155TemplateAddress,
	}

	input, err := rootERC1155PredicateParams.EncodeAbi()
	if err != nil {
		return fmt.Errorf("failed to encode parameters for RootERC1155Predicate.initialize. error: %w", err)
	}

	if err := sendTransaction(txRelayer, ethgo.Address(rootchainConfig.RootERC1155PredicateAddress),
		input, rootERC1155PredicateName, deployerKey); err != nil {
		return err
	}

<<<<<<< HEAD
	_, err = sendTransaction(txRelayer, txn, rootERC20PredicateName, deployerKey)

	return err
}

// sendTransaction sends provided transaction
func sendTransaction(txRelayer txrelayer.TxRelayer, txn *ethgo.Transaction, contractName string,
	deployerKey ethgo.Key) (*ethgo.Receipt, error) {
=======
	cmdOutput.WriteCommandResult(&messageResult{
		Message: fmt.Sprintf("%s %s contract is initialized", contractsDeploymentTitle, rootERC1155PredicateName),
	})

	return nil
}

// sendTransaction sends provided transaction
func sendTransaction(txRelayer txrelayer.TxRelayer, addr ethgo.Address, input []byte, contractName string,
	deployerKey ethgo.Key) error {
	txn := &ethgo.Transaction{
		To:    &addr,
		Input: input,
	}

>>>>>>> 66c7cea6
	receipt, err := txRelayer.SendTransaction(txn, deployerKey)
	if err != nil {
		return nil, fmt.Errorf("failed to send transaction to %s contract (%s). error: %w",
			contractName, txn.To.Address(), err)
	}

	if receipt == nil || receipt.Status != uint64(types.ReceiptSuccess) {
		return nil, fmt.Errorf("transaction execution failed on %s contract", contractName)
	}

	return receipt, nil
}

// validatorSetToABISlice converts given validators to generic map
// which is used for ABI encoding validator set being sent to the rootchain contract
func validatorSetToABISlice(o command.OutputFormatter,
	validators []*polybft.Validator) ([]*contractsapi.Validator, error) {
	accSet := make(polybft.AccountSet, len(validators))

	if _, err := o.Write([]byte(fmt.Sprintf("%s [VALIDATORS]\n", contractsDeploymentTitle))); err != nil {
		return nil, err
	}

	for i, validator := range validators {
		if _, err := o.Write([]byte(fmt.Sprintf("%v\n", validator))); err != nil {
			return nil, err
		}

		blsKey, err := validator.UnmarshalBLSPublicKey()
		if err != nil {
			return nil, err
		}

		accSet[i] = &polybft.ValidatorMetadata{
			Address:     validator.Address,
			BlsKey:      blsKey,
			VotingPower: new(big.Int).Set(validator.Stake),
		}
	}

	hash, err := accSet.Hash()
	if err != nil {
		return nil, err
	}

	if _, err := o.Write([]byte(fmt.Sprintf("%s Validators hash: %s\n", contractsDeploymentTitle, hash))); err != nil {
		return nil, err
	}

	return accSet.ToAPIBinding(), nil
}<|MERGE_RESOLUTION|>--- conflicted
+++ resolved
@@ -25,7 +25,6 @@
 const (
 	contractsDeploymentTitle = "[ROOTCHAIN - CONTRACTS DEPLOYMENT]"
 
-<<<<<<< HEAD
 	stateSenderName           = "StateSender"
 	checkpointManagerName     = "CheckpointManager"
 	blsName                   = "BLS"
@@ -36,26 +35,12 @@
 	erc20TemplateName         = "ERC20Template"
 	rootERC721PredicateName   = "RootERC721Predicate"
 	rootERC721Name            = "RootERC721"
+	erc721TemplateName        = "ERC721Template"
 	rootERC1155PredicateName  = "RootERC1155Predicate"
 	rootERC1155Name           = "RootERC1155"
+	erc1155TemplateName       = "ERC1155Template"
 	customSupernetManagerName = "CustomSupernetManager"
 	stakeManagerName          = "StakeManager"
-=======
-	stateSenderName          = "StateSender"
-	checkpointManagerName    = "CheckpointManager"
-	blsName                  = "BLS"
-	bn256G2Name              = "BN256G2"
-	exitHelperName           = "ExitHelper"
-	rootERC20PredicateName   = "RootERC20Predicate"
-	rootERC20Name            = "RootERC20"
-	erc20TemplateName        = "ERC20Template"
-	rootERC721PredicateName  = "RootERC721Predicate"
-	rootERC721Name           = "RootERC721"
-	erc721TemplateName       = "ERC721Template"
-	rootERC1155PredicateName = "RootERC1155Predicate"
-	rootERC1155Name          = "RootERC1155"
-	erc1155TemplateName      = "ERC1155Template"
->>>>>>> 66c7cea6
 )
 
 var (
@@ -103,16 +88,14 @@
 		rootERC1155Name: func(rootchainConfig *polybft.RootchainConfig, addr types.Address) {
 			rootchainConfig.RootERC1155Address = addr
 		},
-<<<<<<< HEAD
+		erc1155TemplateName: func(rootchainConfig *polybft.RootchainConfig, addr types.Address) {
+			rootchainConfig.ERC1155TemplateAddress = addr
+		},
 		customSupernetManagerName: func(rootchainConfig *polybft.RootchainConfig, addr types.Address) {
 			rootchainConfig.CustomSupernetManagerAddress = addr
 		},
 		stakeManagerName: func(rootchainConfig *polybft.RootchainConfig, addr types.Address) {
 			rootchainConfig.StakeManagerAddress = addr
-=======
-		erc1155TemplateName: func(rootchainConfig *polybft.RootchainConfig, addr types.Address) {
-			rootchainConfig.ERC1155TemplateAddress = addr
->>>>>>> 66c7cea6
 		},
 	}
 )
@@ -381,7 +364,10 @@
 			artifact: contractsapi.RootERC1155Predicate,
 		},
 		{
-<<<<<<< HEAD
+			name:     erc1155TemplateName,
+			artifact: contractsapi.ChildERC1155,
+		},
+		{
 			name:     stakeManagerName,
 			artifact: contractsapi.StakeManager,
 			constructorCallback: func(artifact *artifact.Artifact, cfg *polybft.RootchainConfig) ([]byte, error) {
@@ -417,14 +403,6 @@
 				return append(artifact.Bytecode, encoded...), nil
 			},
 		},
-=======
-			name:     erc1155TemplateName,
-			artifact: contractsapi.ChildERC1155,
-		},
-	}
-	rootchainConfig := &polybft.RootchainConfig{
-		JSONRPCAddr: params.jsonRPCAddress,
->>>>>>> 66c7cea6
 	}
 
 	allContracts = append(tokenContracts, allContracts...)
@@ -479,33 +457,23 @@
 	}
 
 	// init ExitHelper
-<<<<<<< HEAD
-	if err := initializeExitHelper(txRelayer, rootchainConfig, deployerKey); err != nil {
+	if err := initializeExitHelper(outputter, txRelayer, rootchainConfig, deployerKey); err != nil {
 		return nil, 0, err
-=======
-	if err := initializeExitHelper(outputter, txRelayer, rootchainConfig, deployerKey); err != nil {
-		return nil, err
->>>>>>> 66c7cea6
 	}
 
 	// init RootERC20Predicate
-<<<<<<< HEAD
-	if err := initializeRootERC20Predicate(txRelayer, rootchainConfig, deployerKey); err != nil {
+	if err := initializeRootERC20Predicate(outputter, txRelayer, rootchainConfig, deployerKey); err != nil {
 		return nil, 0, err
-=======
-	if err := initializeRootERC20Predicate(outputter, txRelayer, rootchainConfig, deployerKey); err != nil {
-		return nil, err
->>>>>>> 66c7cea6
 	}
 
 	// init RootERC721Predicate
 	if err := initializeRootERC721Predicate(outputter, txRelayer, rootchainConfig, deployerKey); err != nil {
-		return nil, err
+		return nil, 0, err
 	}
 
 	// init RootERC1155Predicate
 	if err := initializeRootERC1155Predicate(outputter, txRelayer, rootchainConfig, deployerKey); err != nil {
-		return rootchainConfig, err
+		return rootchainConfig, 0, err
 	}
 
 	return rootchainConfig, chainID, nil
@@ -546,12 +514,8 @@
 		return 0, fmt.Errorf("failed to encode parameters for registering child chain on supernets. error: %w", err)
 	}
 
-	txn := &ethgo.Transaction{
-		To:    (*ethgo.Address)(&rootchainCfg.StakeManagerAddress),
-		Input: encoded,
-	}
-
-	receipt, err := sendTransaction(txRelayer, txn, checkpointManagerName, deployerKey)
+	receipt, err := sendTransaction(txRelayer, ethgo.Address(rootchainCfg.StakeManagerAddress),
+		encoded, checkpointManagerName, deployerKey)
 	if err != nil {
 		return 0, err
 	}
@@ -610,22 +574,17 @@
 		return fmt.Errorf("failed to encode parameters for CheckpointManager.initialize. error: %w", err)
 	}
 
-	if err := sendTransaction(txRelayer, ethgo.Address(rootchainCfg.CheckpointManagerAddress),
-		input, checkpointManagerName, deployerKey); err != nil {
+	addr := ethgo.Address(rootchainCfg.CheckpointManagerAddress)
+
+	if _, err = sendTransaction(txRelayer, addr, input, checkpointManagerName, deployerKey); err != nil {
 		return err
 	}
 
-<<<<<<< HEAD
-	_, err = sendTransaction(txRelayer, txn, checkpointManagerName, deployerKey)
-
-	return err
-=======
 	cmdOutput.WriteCommandResult(&messageResult{
 		Message: fmt.Sprintf("%s %s contract is initialized", contractsDeploymentTitle, checkpointManagerName),
 	})
 
 	return nil
->>>>>>> 66c7cea6
 }
 
 // initializeExitHelper invokes initialize function on "ExitHelper" smart contract
@@ -639,22 +598,16 @@
 		return fmt.Errorf("failed to encode parameters for ExitHelper.initialize. error: %w", err)
 	}
 
-	if err := sendTransaction(txRelayer, ethgo.Address(rootchainConfig.ExitHelperAddress),
+	if _, err = sendTransaction(txRelayer, ethgo.Address(rootchainConfig.ExitHelperAddress),
 		input, exitHelperName, deployerKey); err != nil {
 		return err
 	}
 
-<<<<<<< HEAD
-	_, err = sendTransaction(txRelayer, txn, exitHelperName, deployerKey)
-
-	return err
-=======
 	cmdOutput.WriteCommandResult(&messageResult{
 		Message: fmt.Sprintf("%s %s contract is initialized", contractsDeploymentTitle, exitHelperName),
 	})
 
 	return nil
->>>>>>> 66c7cea6
 }
 
 // initializeRootERC20Predicate invokes initialize function on "RootERC20Predicate" smart contract
@@ -673,7 +626,7 @@
 		return fmt.Errorf("failed to encode parameters for RootERC20Predicate.initialize. error: %w", err)
 	}
 
-	if err := sendTransaction(txRelayer, ethgo.Address(rootchainConfig.RootERC20PredicateAddress),
+	if _, err := sendTransaction(txRelayer, ethgo.Address(rootchainConfig.RootERC20PredicateAddress),
 		input, rootERC20PredicateName, deployerKey); err != nil {
 		return err
 	}
@@ -700,7 +653,7 @@
 		return fmt.Errorf("failed to encode parameters for RootERC721Predicate.initialize. error: %w", err)
 	}
 
-	if err := sendTransaction(txRelayer, ethgo.Address(rootchainConfig.RootERC721PredicateAddress),
+	if _, err := sendTransaction(txRelayer, ethgo.Address(rootchainConfig.RootERC721PredicateAddress),
 		input, rootERC721PredicateName, deployerKey); err != nil {
 		return err
 	}
@@ -727,21 +680,11 @@
 		return fmt.Errorf("failed to encode parameters for RootERC1155Predicate.initialize. error: %w", err)
 	}
 
-	if err := sendTransaction(txRelayer, ethgo.Address(rootchainConfig.RootERC1155PredicateAddress),
+	if _, err := sendTransaction(txRelayer, ethgo.Address(rootchainConfig.RootERC1155PredicateAddress),
 		input, rootERC1155PredicateName, deployerKey); err != nil {
 		return err
 	}
 
-<<<<<<< HEAD
-	_, err = sendTransaction(txRelayer, txn, rootERC20PredicateName, deployerKey)
-
-	return err
-}
-
-// sendTransaction sends provided transaction
-func sendTransaction(txRelayer txrelayer.TxRelayer, txn *ethgo.Transaction, contractName string,
-	deployerKey ethgo.Key) (*ethgo.Receipt, error) {
-=======
 	cmdOutput.WriteCommandResult(&messageResult{
 		Message: fmt.Sprintf("%s %s contract is initialized", contractsDeploymentTitle, rootERC1155PredicateName),
 	})
@@ -751,13 +694,12 @@
 
 // sendTransaction sends provided transaction
 func sendTransaction(txRelayer txrelayer.TxRelayer, addr ethgo.Address, input []byte, contractName string,
-	deployerKey ethgo.Key) error {
+	deployerKey ethgo.Key) (*ethgo.Receipt, error) {
 	txn := &ethgo.Transaction{
 		To:    &addr,
 		Input: input,
 	}
 
->>>>>>> 66c7cea6
 	receipt, err := txRelayer.SendTransaction(txn, deployerKey)
 	if err != nil {
 		return nil, fmt.Errorf("failed to send transaction to %s contract (%s). error: %w",
