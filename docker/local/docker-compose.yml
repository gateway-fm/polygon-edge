version: '3.9'

services:
  ## INITIALIZE GENESIS AND SECRETS
  init:
    build:
      context: ../../
      dockerfile: docker/local/Dockerfile
    command: [ "init", "${EDGE_CONSENSUS:-ibft}" ]
    volumes:
      - data:/data
    networks:
      - polygon-edge-docker

  ## RUN NODES
  node-1:
    build:
      context: ../../
      dockerfile: docker/local/Dockerfile
<<<<<<< HEAD
    command:
      [
        "server",
        "--data-dir",
        "/data",
        "--chain",
        "/genesis/genesis.json",
        "--grpc-address",
        "0.0.0.0:9632",
        "--libp2p",
        "0.0.0.0:1478",
        "--jsonrpc",
        "0.0.0.0:8545",
        "--prometheus",
        "0.0.0.0:5001",
        "--seal",
        "--log-level",
        "DEBUG"
      ]
=======
    command: ["server", "--data-dir", "/data/data-1", "--chain", "/data/genesis.json", "--grpc-address", "0.0.0.0:9632", "--libp2p", "0.0.0.0:1478", "--jsonrpc", "0.0.0.0:8545", "--prometheus", "0.0.0.0:5001", "--seal"]
>>>>>>> af4b9912
    depends_on:
      init:
        condition: service_completed_successfully
    ports:
      - '10000:9632'
      - '10002:8545'
      - '10003:5001'
    volumes:
      - data:/data
    networks:
      - polygon-edge-docker
    restart: on-failure

  node-2:
    build:
      context: ../../
      dockerfile: docker/local/Dockerfile
<<<<<<< HEAD
    command:
      [
        "server",
        "--data-dir",
        "/data",
        "--chain",
        "/genesis/genesis.json",
        "--grpc-address",
        "0.0.0.0:9632",
        "--libp2p",
        "0.0.0.0:1478",
        "--jsonrpc",
        "0.0.0.0:8545",
        "--prometheus",
        "0.0.0.0:5001",
        "--seal",
        "--log-level",
        "DEBUG"
      ]
=======
    command: ["server", "--data-dir", "/data/data-2", "--chain", "/data/genesis.json", "--grpc-address", "0.0.0.0:9632", "--libp2p", "0.0.0.0:1478", "--jsonrpc", "0.0.0.0:8545", "--prometheus", "0.0.0.0:5001", "--seal"]
>>>>>>> af4b9912
    depends_on:
      init:
        condition: service_completed_successfully
    ports:
      - '20000:9632'
      - '20002:8545'
      - '20003:5001'
    volumes:
      - data:/data
    networks:
      - polygon-edge-docker
    restart: on-failure

  node-3:
    build:
      context: ../../
      dockerfile: docker/local/Dockerfile
<<<<<<< HEAD
    command:
      [
        "server",
        "--data-dir",
        "/data",
        "--chain",
        "/genesis/genesis.json",
        "--grpc-address",
        "0.0.0.0:9632",
        "--libp2p",
        "0.0.0.0:1478",
        "--jsonrpc",
        "0.0.0.0:8545",
        "--prometheus",
        "0.0.0.0:5001",
        "--seal",
        "--log-level",
        "DEBUG"
      ]
=======
    command: ["server", "--data-dir", "/data/data-3", "--chain", "/data/genesis.json", "--grpc-address", "0.0.0.0:9632", "--libp2p", "0.0.0.0:1478", "--jsonrpc", "0.0.0.0:8545", "--prometheus", "0.0.0.0:5001", "--seal"]
>>>>>>> af4b9912
    depends_on:
      init:
        condition: service_completed_successfully
    ports:
      - '30000:9632'
      - '30002:8545'
      - '30003:5001'
    volumes:
      - data:/data
    networks:
      - polygon-edge-docker
    restart: on-failure

  node-4:
    build:
      context: ../../
      dockerfile: docker/local/Dockerfile
<<<<<<< HEAD
    command:
      [
        "server",
        "--data-dir",
        "/data",
        "--chain",
        "/genesis/genesis.json",
        "--grpc-address",
        "0.0.0.0:9632",
        "--libp2p",
        "0.0.0.0:1478",
        "--jsonrpc",
        "0.0.0.0:8545",
        "--prometheus",
        "0.0.0.0:5001",
        "--seal",
        "--log-level",
        "DEBUG"
      ]
=======
    command: ["server", "--data-dir", "/data/data-4", "--chain", "/data/genesis.json", "--grpc-address", "0.0.0.0:9632", "--libp2p", "0.0.0.0:1478", "--jsonrpc", "0.0.0.0:8545", "--prometheus", "0.0.0.0:5001", "--seal"]
>>>>>>> af4b9912
    depends_on:
      init:
        condition: service_completed_successfully
    ports:
      - '40000:9632'
      - '40002:8545'
      - '40003:5001'
    volumes:
      - data:/data
    networks:
      - polygon-edge-docker
    restart: on-failure

networks:
  polygon-edge-docker:
    driver: bridge
    name: polygon-edge-docker

volumes:
  data:
  genesis:<|MERGE_RESOLUTION|>--- conflicted
+++ resolved
@@ -17,29 +17,7 @@
     build:
       context: ../../
       dockerfile: docker/local/Dockerfile
-<<<<<<< HEAD
-    command:
-      [
-        "server",
-        "--data-dir",
-        "/data",
-        "--chain",
-        "/genesis/genesis.json",
-        "--grpc-address",
-        "0.0.0.0:9632",
-        "--libp2p",
-        "0.0.0.0:1478",
-        "--jsonrpc",
-        "0.0.0.0:8545",
-        "--prometheus",
-        "0.0.0.0:5001",
-        "--seal",
-        "--log-level",
-        "DEBUG"
-      ]
-=======
     command: ["server", "--data-dir", "/data/data-1", "--chain", "/data/genesis.json", "--grpc-address", "0.0.0.0:9632", "--libp2p", "0.0.0.0:1478", "--jsonrpc", "0.0.0.0:8545", "--prometheus", "0.0.0.0:5001", "--seal"]
->>>>>>> af4b9912
     depends_on:
       init:
         condition: service_completed_successfully
@@ -57,29 +35,7 @@
     build:
       context: ../../
       dockerfile: docker/local/Dockerfile
-<<<<<<< HEAD
-    command:
-      [
-        "server",
-        "--data-dir",
-        "/data",
-        "--chain",
-        "/genesis/genesis.json",
-        "--grpc-address",
-        "0.0.0.0:9632",
-        "--libp2p",
-        "0.0.0.0:1478",
-        "--jsonrpc",
-        "0.0.0.0:8545",
-        "--prometheus",
-        "0.0.0.0:5001",
-        "--seal",
-        "--log-level",
-        "DEBUG"
-      ]
-=======
     command: ["server", "--data-dir", "/data/data-2", "--chain", "/data/genesis.json", "--grpc-address", "0.0.0.0:9632", "--libp2p", "0.0.0.0:1478", "--jsonrpc", "0.0.0.0:8545", "--prometheus", "0.0.0.0:5001", "--seal"]
->>>>>>> af4b9912
     depends_on:
       init:
         condition: service_completed_successfully
@@ -97,29 +53,7 @@
     build:
       context: ../../
       dockerfile: docker/local/Dockerfile
-<<<<<<< HEAD
-    command:
-      [
-        "server",
-        "--data-dir",
-        "/data",
-        "--chain",
-        "/genesis/genesis.json",
-        "--grpc-address",
-        "0.0.0.0:9632",
-        "--libp2p",
-        "0.0.0.0:1478",
-        "--jsonrpc",
-        "0.0.0.0:8545",
-        "--prometheus",
-        "0.0.0.0:5001",
-        "--seal",
-        "--log-level",
-        "DEBUG"
-      ]
-=======
     command: ["server", "--data-dir", "/data/data-3", "--chain", "/data/genesis.json", "--grpc-address", "0.0.0.0:9632", "--libp2p", "0.0.0.0:1478", "--jsonrpc", "0.0.0.0:8545", "--prometheus", "0.0.0.0:5001", "--seal"]
->>>>>>> af4b9912
     depends_on:
       init:
         condition: service_completed_successfully
@@ -137,29 +71,7 @@
     build:
       context: ../../
       dockerfile: docker/local/Dockerfile
-<<<<<<< HEAD
-    command:
-      [
-        "server",
-        "--data-dir",
-        "/data",
-        "--chain",
-        "/genesis/genesis.json",
-        "--grpc-address",
-        "0.0.0.0:9632",
-        "--libp2p",
-        "0.0.0.0:1478",
-        "--jsonrpc",
-        "0.0.0.0:8545",
-        "--prometheus",
-        "0.0.0.0:5001",
-        "--seal",
-        "--log-level",
-        "DEBUG"
-      ]
-=======
     command: ["server", "--data-dir", "/data/data-4", "--chain", "/data/genesis.json", "--grpc-address", "0.0.0.0:9632", "--libp2p", "0.0.0.0:1478", "--jsonrpc", "0.0.0.0:8545", "--prometheus", "0.0.0.0:5001", "--seal"]
->>>>>>> af4b9912
     depends_on:
       init:
         condition: service_completed_successfully
