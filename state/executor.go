package state

import (
	"errors"
	"fmt"
	"math"
	"math/big"

	"github.com/0xPolygon/polygon-edge/chain"
	"github.com/0xPolygon/polygon-edge/contracts"
	"github.com/0xPolygon/polygon-edge/crypto"
	"github.com/0xPolygon/polygon-edge/state/runtime"
	"github.com/0xPolygon/polygon-edge/state/runtime/evm"
	"github.com/0xPolygon/polygon-edge/state/runtime/precompiled"
	"github.com/0xPolygon/polygon-edge/state/runtime/tracer"
	"github.com/0xPolygon/polygon-edge/types"
	"github.com/hashicorp/go-hclog"
)

const (
	spuriousDragonMaxCodeSize = 24576

	TxGas                 uint64 = 21000 // Per transaction not creating a contract
	TxGasContractCreation uint64 = 53000 // Per transaction that creates a contract
)

var emptyCodeHashTwo = types.BytesToHash(crypto.Keccak256(nil))

// GetHashByNumber returns the hash function of a block number
type GetHashByNumber = func(i uint64) types.Hash

type GetHashByNumberHelper = func(*types.Header) GetHashByNumber

// Executor is the main entity
type Executor struct {
	logger  hclog.Logger
	config  *chain.Params
	state   State
	GetHash GetHashByNumberHelper

	PostHook        func(txn *Transition)
	GenesisPostHook func(*Transition) error
}

// NewExecutor creates a new executor
func NewExecutor(config *chain.Params, s State, logger hclog.Logger) *Executor {
	return &Executor{
		logger: logger,
		config: config,
		state:  s,
	}
}

func (e *Executor) WriteGenesis(alloc map[types.Address]*chain.GenesisAccount) types.Hash {
	snap := e.state.NewSnapshot()
	txn := NewTxn(snap)
	config := e.config.Forks.At(0)

	env := runtime.TxContext{
		ChainID: int64(e.config.ChainID),
	}

	transition := &Transition{
		logger:      e.logger,
		ctx:         env,
		state:       txn,
		auxState:    e.state,
		gasPool:     uint64(env.GasLimit),
		config:      config,
		precompiles: precompiled.NewPrecompiled(),
	}

	for addr, account := range alloc {
		if account.Balance != nil {
			txn.AddBalance(addr, account.Balance)
		}

		if account.Nonce != 0 {
			txn.SetNonce(addr, account.Nonce)
		}

		if len(account.Code) != 0 {
			txn.SetCode(addr, account.Code)
		}

		for key, value := range account.Storage {
			txn.SetState(addr, key, value)
		}
	}

	if e.GenesisPostHook != nil {
		if err := e.GenesisPostHook(transition); err != nil {
			panic(fmt.Errorf("Error writing genesis block: %w", err))
		}
	}

	objs := txn.Commit(false)
	_, root := snap.Commit(objs)

	return types.BytesToHash(root)
}

type BlockResult struct {
	Root     types.Hash
	Receipts []*types.Receipt
	TotalGas uint64
}

// ProcessBlock already does all the handling of the whole process
func (e *Executor) ProcessBlock(
	parentRoot types.Hash,
	block *types.Block,
	blockCreator types.Address,
) (*Transition, error) {
	txn, err := e.BeginTxn(parentRoot, block.Header, blockCreator)
	if err != nil {
		return nil, err
	}

	for _, t := range block.Transactions {
		if t.ExceedsBlockGasLimit(block.Header.GasLimit) {
			if err := txn.WriteFailedReceipt(t); err != nil {
				return nil, err
			}

			continue
		}

		if err := txn.Write(t); err != nil {
			return nil, err
		}
	}

	return txn, nil
}

// StateAt returns snapshot at given root
func (e *Executor) State() State {
	return e.state
}

// StateAt returns snapshot at given root
func (e *Executor) StateAt(root types.Hash) (Snapshot, error) {
	return e.state.NewSnapshotAt(root)
}

// GetForksInTime returns the active forks at the given block height
func (e *Executor) GetForksInTime(blockNumber uint64) chain.ForksInTime {
	return e.config.Forks.At(blockNumber)
}

func (e *Executor) BeginTxn(
	parentRoot types.Hash,
	header *types.Header,
	coinbaseReceiver types.Address,
) (*Transition, error) {
	forkConfig := e.config.Forks.At(header.Number)

	auxSnap2, err := e.state.NewSnapshotAt(parentRoot)
	if err != nil {
		return nil, err
	}

	newTxn := NewTxn(auxSnap2)

	txCtx := runtime.TxContext{
		Coinbase:   coinbaseReceiver,
		Timestamp:  int64(header.Timestamp),
		Number:     int64(header.Number),
		Difficulty: types.BytesToHash(new(big.Int).SetUint64(header.Difficulty).Bytes()),
		GasLimit:   int64(header.GasLimit),
		ChainID:    int64(e.config.ChainID),
	}

	txn := &Transition{
		logger:   e.logger,
		ctx:      txCtx,
		state:    newTxn,
		snap:     auxSnap2,
		getHash:  e.GetHash(header),
		auxState: e.state,
		config:   forkConfig,
		gasPool:  uint64(txCtx.GasLimit),

		receipts: []*types.Receipt{},
		totalGas: 0,

		evm:         evm.NewEVM(),
		precompiles: precompiled.NewPrecompiled(),
		PostHook:    e.PostHook,
	}

	return txn, nil
}

type Transition struct {
	logger hclog.Logger

	// dummy
	auxState State
	snap     Snapshot

	config  chain.ForksInTime
	state   *Txn
	getHash GetHashByNumber
	ctx     runtime.TxContext
	gasPool uint64

	// result
	receipts []*types.Receipt
	totalGas uint64

	PostHook func(t *Transition)

	// runtimes
	evm         *evm.EVM
	precompiles *precompiled.Precompiled
}

func NewTransition(config chain.ForksInTime, snap Snapshot, radix *Txn) *Transition {
	return &Transition{
		config:      config,
		state:       radix,
		snap:        snap,
		evm:         evm.NewEVM(),
		precompiles: precompiled.NewPrecompiled(),
	}
}

func (t *Transition) TotalGas() uint64 {
	return t.totalGas
}

func (t *Transition) Receipts() []*types.Receipt {
	return t.receipts
}

var emptyFrom = types.Address{}

func (t *Transition) WriteFailedReceipt(txn *types.Transaction) error {
	signer := crypto.NewSigner(t.config, uint64(t.ctx.ChainID))

	if txn.From == emptyFrom && txn.IsLegacyTx() {
		// Decrypt the from address
		from, err := signer.Sender(txn)
		if err != nil {
			return NewTransitionApplicationError(err, false)
		}

		txn.From = from
	}

	receipt := &types.Receipt{
		CumulativeGasUsed: t.totalGas,
		TransactionType:   txn.Type,
		TxHash:            txn.Hash,
		Logs:              t.state.Logs(),
	}

	receipt.LogsBloom = types.CreateBloom([]*types.Receipt{receipt})
	receipt.SetStatus(types.ReceiptFailed)
	t.receipts = append(t.receipts, receipt)

	if txn.To == nil {
		receipt.ContractAddress = crypto.CreateAddress(txn.From, txn.Nonce).Ptr()
	}

	return nil
}

// Write writes another transaction to the executor
func (t *Transition) Write(txn *types.Transaction) error {
	var err error

	if txn.From == emptyFrom && txn.IsLegacyTx() {
		// Decrypt the from address
		signer := crypto.NewSigner(t.config, uint64(t.ctx.ChainID))

		txn.From, err = signer.Sender(txn)
		if err != nil {
			return NewTransitionApplicationError(err, false)
		}
	}

	// Make a local copy and apply the transaction
	msg := txn.Copy()

	result, e := t.Apply(msg)
	if e != nil {
		t.logger.Error("failed to apply tx", "err", e)

		return e
	}

	t.totalGas += result.GasUsed

	logs := t.state.Logs()

	receipt := &types.Receipt{
		CumulativeGasUsed: t.totalGas,
		TransactionType:   txn.Type,
		TxHash:            txn.Hash,
		GasUsed:           result.GasUsed,
	}

	// The suicided accounts are set as deleted for the next iteration
	t.state.CleanDeleteObjects(true)

	if result.Failed() {
		receipt.SetStatus(types.ReceiptFailed)
	} else {
		receipt.SetStatus(types.ReceiptSuccess)
	}

	// if the transaction created a contract, store the creation address in the receipt.
	if msg.To == nil {
		receipt.ContractAddress = crypto.CreateAddress(msg.From, txn.Nonce).Ptr()
	}

	// Set the receipt logs and create a bloom for filtering
	receipt.Logs = logs
	receipt.LogsBloom = types.CreateBloom([]*types.Receipt{receipt})
	t.receipts = append(t.receipts, receipt)

	return nil
}

// Commit commits the final result
func (t *Transition) Commit() (Snapshot, types.Hash) {
	objs := t.state.Commit(t.config.EIP155)
	s2, root := t.snap.Commit(objs)

	return s2, types.BytesToHash(root)
}

func (t *Transition) subGasPool(amount uint64) error {
	if t.gasPool < amount {
		return ErrBlockLimitReached
	}

	t.gasPool -= amount

	return nil
}

func (t *Transition) addGasPool(amount uint64) {
	t.gasPool += amount
}

func (t *Transition) Txn() *Txn {
	return t.state
}

// Apply applies a new transaction
func (t *Transition) Apply(msg *types.Transaction) (*runtime.ExecutionResult, error) {
	s := t.state.Snapshot()

	result, err := t.apply(msg)
	if err != nil {
		t.state.RevertToSnapshot(s)
	}

	if t.PostHook != nil {
		t.PostHook(t)
	}

	return result, err
}

// ContextPtr returns reference of context
// This method is called only by test
func (t *Transition) ContextPtr() *runtime.TxContext {
	return &t.ctx
}

func (t *Transition) subGasLimitPrice(msg *types.Transaction) error {
	// deduct the upfront max gas cost
	upfrontGasCost := new(big.Int).Set(msg.GasPrice)
	upfrontGasCost.Mul(upfrontGasCost, new(big.Int).SetUint64(msg.Gas))

	if err := t.state.SubBalance(msg.From, upfrontGasCost); err != nil {
		if errors.Is(err, runtime.ErrNotEnoughFunds) {
			return ErrNotEnoughFundsForGas
		}

		return err
	}

	return nil
}

func (t *Transition) nonceCheck(msg *types.Transaction) error {
	nonce := t.state.GetNonce(msg.From)

	if nonce != msg.Nonce {
		return ErrNonceIncorrect
	}

	return nil
}

// errors that can originate in the consensus rules checks of the apply method below
// surfacing of these errors reject the transaction thus not including it in the block

var (
	ErrNonceIncorrect        = fmt.Errorf("incorrect nonce")
	ErrNotEnoughFundsForGas  = fmt.Errorf("not enough funds to cover gas costs")
	ErrBlockLimitReached     = fmt.Errorf("gas limit reached in the pool")
	ErrIntrinsicGasOverflow  = fmt.Errorf("overflow in intrinsic gas calculation")
	ErrNotEnoughIntrinsicGas = fmt.Errorf("not enough gas supplied for intrinsic gas costs")
	ErrNotEnoughFunds        = fmt.Errorf("not enough funds for transfer with given value")
)

type TransitionApplicationError struct {
	Err           error
	IsRecoverable bool // Should the transaction be discarded, or put back in the queue.
}

func (e *TransitionApplicationError) Error() string {
	return e.Err.Error()
}

func NewTransitionApplicationError(err error, isRecoverable bool) *TransitionApplicationError {
	return &TransitionApplicationError{
		Err:           err,
		IsRecoverable: isRecoverable,
	}
}

type GasLimitReachedTransitionApplicationError struct {
	TransitionApplicationError
}

func NewGasLimitReachedTransitionApplicationError(err error) *GasLimitReachedTransitionApplicationError {
	return &GasLimitReachedTransitionApplicationError{
		*NewTransitionApplicationError(err, true),
	}
}

func (t *Transition) apply(msg *types.Transaction) (*runtime.ExecutionResult, error) {
	if msg.IsStateTx() {
		if err := checkAndProcessStateTx(msg, t); err != nil {
			return nil, err
		}
	} else {
		if err := checkAndProcessLegacyTx(msg, t); err != nil {
			return nil, err
		}
	}

	// the amount of gas required is available in the block
	if err := t.subGasPool(msg.Gas); err != nil {
		return nil, NewGasLimitReachedTransitionApplicationError(err)
	}

<<<<<<< HEAD
	// there is no overflow when calculating intrinsic gas
=======
	if t.ctx.Tracer != nil {
		t.ctx.Tracer.TxStart(msg.Gas)
	}

	// 4. there is no overflow when calculating intrinsic gas
>>>>>>> 316ce9b4
	intrinsicGasCost, err := TransactionGasCost(msg, t.config.Homestead, t.config.Istanbul)
	if err != nil {
		return nil, NewTransitionApplicationError(err, false)
	}

	// the purchased gas is enough to cover intrinsic usage
	gasLeft := msg.Gas - intrinsicGasCost
	// because we are working with unsigned integers for gas, the `>` operator is used instead of the more intuitive `<`
	if gasLeft > msg.Gas {
		return nil, NewTransitionApplicationError(ErrNotEnoughIntrinsicGas, false)
	}

	gasPrice := new(big.Int).Set(msg.GasPrice)
	value := new(big.Int).Set(msg.Value)

	// set the specific transaction fields in the context
	t.ctx.GasPrice = types.BytesToHash(gasPrice.Bytes())
	t.ctx.Origin = msg.From

	var result *runtime.ExecutionResult
	if msg.IsContractCreation() {
		result = t.Create2(msg.From, msg.Input, value, gasLeft)
	} else {
		t.state.IncrNonce(msg.From)
		result = t.Call2(msg.From, *msg.To, msg.Input, value, gasLeft)
	}

	refund := t.state.GetRefund()
	result.UpdateGasUsed(msg.Gas, refund)

	if t.ctx.Tracer != nil {
		t.ctx.Tracer.TxEnd(result.GasLeft)
	}

	// refund the sender
	remaining := new(big.Int).Mul(new(big.Int).SetUint64(result.GasLeft), msg.GasPrice)
	t.state.AddBalance(msg.From, remaining)

	// pay the coinbase
	coinbaseFee := new(big.Int).Mul(new(big.Int).SetUint64(result.GasUsed), msg.GasPrice)
	t.state.AddBalance(t.ctx.Coinbase, coinbaseFee)

	// return gas to the pool
	t.addGasPool(result.GasLeft)

	return result, nil
}

func (t *Transition) Create2(
	caller types.Address,
	code []byte,
	value *big.Int,
	gas uint64,
) *runtime.ExecutionResult {
	address := crypto.CreateAddress(caller, t.state.GetNonce(caller))
	contract := runtime.NewContractCreation(1, caller, caller, address, value, gas, code)

	return t.applyCreate(contract, t)
}

func (t *Transition) Call2(
	caller types.Address,
	to types.Address,
	input []byte,
	value *big.Int,
	gas uint64,
) *runtime.ExecutionResult {
	c := runtime.NewContractCall(1, caller, caller, to, value, gas, t.state.GetCode(to), input)

	return t.applyCall(c, runtime.Call, t)
}

func (t *Transition) run(contract *runtime.Contract, host runtime.Host) *runtime.ExecutionResult {
	// check the precompiles
	if t.precompiles.CanRun(contract, host, &t.config) {
		return t.precompiles.Run(contract, host, &t.config)
	}
	// check the evm
	if t.evm.CanRun(contract, host, &t.config) {
		return t.evm.Run(contract, host, &t.config)
	}

	return &runtime.ExecutionResult{
		Err: fmt.Errorf("runtime not found"),
	}
}

func (t *Transition) Transfer(from, to types.Address, amount *big.Int) error {
	if amount == nil {
		return nil
	}

	if err := t.state.SubBalance(from, amount); err != nil {
		if errors.Is(err, runtime.ErrNotEnoughFunds) {
			return runtime.ErrInsufficientBalance
		}

		return err
	}

	t.state.AddBalance(to, amount)

	return nil
}

func (t *Transition) applyCall(
	c *runtime.Contract,
	callType runtime.CallType,
	host runtime.Host,
) *runtime.ExecutionResult {
	if c.Depth > int(1024)+1 {
		return &runtime.ExecutionResult{
			GasLeft: c.Gas,
			Err:     runtime.ErrDepth,
		}
	}

	snapshot := t.state.Snapshot()
	t.state.TouchAccount(c.Address)

	if callType == runtime.Call {
		// Transfers only allowed on calls
		if err := t.Transfer(c.Caller, c.Address, c.Value); err != nil {
			return &runtime.ExecutionResult{
				GasLeft: c.Gas,
				Err:     err,
			}
		}
	}

	var result *runtime.ExecutionResult

	t.captureCallStart(c, callType)

	result = t.run(c, host)
	if result.Failed() {
		t.state.RevertToSnapshot(snapshot)
	}

	t.captureCallEnd(c, result)

	return result
}

var emptyHash types.Hash

func (t *Transition) hasCodeOrNonce(addr types.Address) bool {
	nonce := t.state.GetNonce(addr)
	if nonce != 0 {
		return true
	}

	codeHash := t.state.GetCodeHash(addr)

	if codeHash != emptyCodeHashTwo && codeHash != emptyHash {
		return true
	}

	return false
}

func (t *Transition) applyCreate(c *runtime.Contract, host runtime.Host) *runtime.ExecutionResult {
	gasLimit := c.Gas

	if c.Depth > int(1024)+1 {
		return &runtime.ExecutionResult{
			GasLeft: gasLimit,
			Err:     runtime.ErrDepth,
		}
	}

	// Increment the nonce of the caller
	t.state.IncrNonce(c.Caller)

	// Check if there if there is a collision and the address already exists
	if t.hasCodeOrNonce(c.Address) {
		return &runtime.ExecutionResult{
			GasLeft: 0,
			Err:     runtime.ErrContractAddressCollision,
		}
	}

	// Take snapshot of the current state
	snapshot := t.state.Snapshot()

	if t.config.EIP158 {
		// Force the creation of the account
		t.state.CreateAccount(c.Address)
		t.state.IncrNonce(c.Address)
	}

	// Transfer the value
	if err := t.Transfer(c.Caller, c.Address, c.Value); err != nil {
		return &runtime.ExecutionResult{
			GasLeft: gasLimit,
			Err:     err,
		}
	}

<<<<<<< HEAD
	result := t.run(c, host)
	result.Address = c.Address
=======
	var result *runtime.ExecutionResult

	t.captureCallStart(c, evm.CREATE)
>>>>>>> 316ce9b4

	defer func() {
		// pass result to be set later
		t.captureCallEnd(c, result)
	}()

	result = t.run(c, host)
	if result.Failed() {
		t.state.RevertToSnapshot(snapshot)

		return result
	}

	if t.config.EIP158 && len(result.ReturnValue) > spuriousDragonMaxCodeSize {
		// Contract size exceeds 'SpuriousDragon' size limit
		t.state.RevertToSnapshot(snapshot)

		return &runtime.ExecutionResult{
			GasLeft: 0,
			Err:     runtime.ErrMaxCodeSizeExceeded,
		}
	}

	gasCost := uint64(len(result.ReturnValue)) * 200

	if result.GasLeft < gasCost {
		result.Err = runtime.ErrCodeStoreOutOfGas
		result.ReturnValue = nil

		// Out of gas creating the contract
		if t.config.Homestead {
			t.state.RevertToSnapshot(snapshot)

			result.GasLeft = 0
		}

		return result
	}

	result.GasLeft -= gasCost
	t.state.SetCode(c.Address, result.ReturnValue)

	return result
}

func (t *Transition) SetStorage(
	addr types.Address,
	key types.Hash,
	value types.Hash,
	config *chain.ForksInTime,
) runtime.StorageStatus {
	return t.state.SetStorage(addr, key, value, config)
}

func (t *Transition) GetTxContext() runtime.TxContext {
	return t.ctx
}

func (t *Transition) GetBlockHash(number int64) (res types.Hash) {
	return t.getHash(uint64(number))
}

func (t *Transition) EmitLog(addr types.Address, topics []types.Hash, data []byte) {
	t.state.EmitLog(addr, topics, data)
}

func (t *Transition) GetCodeSize(addr types.Address) int {
	return t.state.GetCodeSize(addr)
}

func (t *Transition) GetCodeHash(addr types.Address) (res types.Hash) {
	return t.state.GetCodeHash(addr)
}

func (t *Transition) GetCode(addr types.Address) []byte {
	return t.state.GetCode(addr)
}

func (t *Transition) GetBalance(addr types.Address) *big.Int {
	return t.state.GetBalance(addr)
}

func (t *Transition) GetStorage(addr types.Address, key types.Hash) types.Hash {
	return t.state.GetState(addr, key)
}

func (t *Transition) AccountExists(addr types.Address) bool {
	return t.state.Exist(addr)
}

func (t *Transition) Empty(addr types.Address) bool {
	return t.state.Empty(addr)
}

func (t *Transition) GetNonce(addr types.Address) uint64 {
	return t.state.GetNonce(addr)
}

func (t *Transition) Selfdestruct(addr types.Address, beneficiary types.Address) {
	if !t.state.HasSuicided(addr) {
		t.state.AddRefund(24000)
	}

	t.state.AddBalance(beneficiary, t.state.GetBalance(addr))
	t.state.Suicide(addr)
}

func (t *Transition) Callx(c *runtime.Contract, h runtime.Host) *runtime.ExecutionResult {
	if c.Type == runtime.Create {
		return t.applyCreate(c, h)
	}

	return t.applyCall(c, c.Type, h)
}

// SetAccountDirectly sets an account to the given address
// NOTE: SetAccountDirectly changes the world state without a transaction
func (t *Transition) SetAccountDirectly(addr types.Address, account *chain.GenesisAccount) error {
	if t.AccountExists(addr) {
		return fmt.Errorf("can't add account to %+v because an account exists already", addr)
	}

	t.state.SetCode(addr, account.Code)

	for key, value := range account.Storage {
		t.state.SetStorage(addr, key, value, &t.config)
	}

	t.state.SetBalance(addr, account.Balance)
	t.state.SetNonce(addr, account.Nonce)

	return nil
}

// SetCodeDirectly sets new code into the account with the specified address
// NOTE: SetCodeDirectly changes the world state without a transaction
func (t *Transition) SetCodeDirectly(addr types.Address, code []byte) error {
	if !t.AccountExists(addr) {
		return fmt.Errorf("account doesn't exist at %s", addr)
	}

	t.state.SetCode(addr, code)

	return nil
}

// SetTracer sets tracer to the context in order to enable it
func (t *Transition) SetTracer(tracer tracer.Tracer) {
	t.ctx.Tracer = tracer
}

// GetTracer returns a tracer in context
func (t *Transition) GetTracer() runtime.VMTracer {
	return t.ctx.Tracer
}

func (t *Transition) GetRefund() uint64 {
	return t.state.GetRefund()
}

func TransactionGasCost(msg *types.Transaction, isHomestead, isIstanbul bool) (uint64, error) {
	cost := uint64(0)

	// Contract creation is only paid on the homestead fork
	if msg.IsContractCreation() && isHomestead {
		cost += TxGasContractCreation
	} else {
		cost += TxGas
	}

	payload := msg.Input
	if len(payload) > 0 {
		zeros := uint64(0)

		for i := 0; i < len(payload); i++ {
			if payload[i] == 0 {
				zeros++
			}
		}

		nonZeros := uint64(len(payload)) - zeros
		nonZeroCost := uint64(68)

		if isIstanbul {
			nonZeroCost = 16
		}

		if (math.MaxUint64-cost)/nonZeroCost < nonZeros {
			return 0, ErrIntrinsicGasOverflow
		}

		cost += nonZeros * nonZeroCost

		if (math.MaxUint64-cost)/4 < zeros {
			return 0, ErrIntrinsicGasOverflow
		}

		cost += zeros * 4
	}

	return cost, nil
}

<<<<<<< HEAD
// checkAndProcessLegacyTx - first check if this message satisfies all consensus rules before
// applying the message. The rules include these clauses:
// 1. the nonce of the message caller is correct
// 2. caller has enough balance to cover transaction fee(gaslimit * gasprice)
func checkAndProcessLegacyTx(msg *types.Transaction, t *Transition) error {
	// 1. the nonce of the message caller is correct
	if err := t.nonceCheck(msg); err != nil {
		return NewTransitionApplicationError(err, true)
	}

	// 2. caller has enough balance to cover transaction fee(gaslimit * gasprice)
	if err := t.subGasLimitPrice(msg); err != nil {
		return NewTransitionApplicationError(err, true)
	}

	return nil
}

func checkAndProcessStateTx(msg *types.Transaction, t *Transition) error {
	if msg.GasPrice.Cmp(big.NewInt(0)) != 0 {
		return NewTransitionApplicationError(
			errors.New("gasPrice of state transaction must be zero"),
			true,
		)
	}

	if msg.Gas != types.StateTransactionGasLimit {
		return NewTransitionApplicationError(
			fmt.Errorf("gas of state transaction must be %d", types.StateTransactionGasLimit),
			true,
		)
	}

	if msg.From != contracts.SystemCaller {
		return NewTransitionApplicationError(
			fmt.Errorf("state transaction sender must be %v, but got %v", contracts.SystemCaller, msg.From),
			true,
		)
	}

	if msg.To == nil || *msg.To == types.ZeroAddress {
		return NewTransitionApplicationError(
			errors.New("to of state transaction must be specified"),
			true,
		)
	}

	return nil
=======
// captureCallStart calls CallStart in Tracer if context has the tracer
func (t *Transition) captureCallStart(c *runtime.Contract, callType runtime.CallType) {
	if t.ctx.Tracer == nil {
		return
	}

	t.ctx.Tracer.CallStart(
		c.Depth,
		c.Caller,
		c.Address,
		int(callType),
		c.Gas,
		c.Value,
		c.Input,
	)
}

// captureCallEnd calls CallEnd in Tracer if context has the tracer
func (t *Transition) captureCallEnd(c *runtime.Contract, result *runtime.ExecutionResult) {
	if t.ctx.Tracer == nil {
		return
	}

	t.ctx.Tracer.CallEnd(
		c.Depth,
		result.ReturnValue,
		result.Err,
	)
>>>>>>> 316ce9b4
}<|MERGE_RESOLUTION|>--- conflicted
+++ resolved
@@ -453,15 +453,11 @@
 		return nil, NewGasLimitReachedTransitionApplicationError(err)
 	}
 
-<<<<<<< HEAD
-	// there is no overflow when calculating intrinsic gas
-=======
 	if t.ctx.Tracer != nil {
 		t.ctx.Tracer.TxStart(msg.Gas)
 	}
 
 	// 4. there is no overflow when calculating intrinsic gas
->>>>>>> 316ce9b4
 	intrinsicGasCost, err := TransactionGasCost(msg, t.config.Homestead, t.config.Istanbul)
 	if err != nil {
 		return nil, NewTransitionApplicationError(err, false)
@@ -661,14 +657,9 @@
 		}
 	}
 
-<<<<<<< HEAD
-	result := t.run(c, host)
-	result.Address = c.Address
-=======
 	var result *runtime.ExecutionResult
 
 	t.captureCallStart(c, evm.CREATE)
->>>>>>> 316ce9b4
 
 	defer func() {
 		// pass result to be set later
@@ -872,7 +863,6 @@
 	return cost, nil
 }
 
-<<<<<<< HEAD
 // checkAndProcessLegacyTx - first check if this message satisfies all consensus rules before
 // applying the message. The rules include these clauses:
 // 1. the nonce of the message caller is correct
@@ -921,7 +911,8 @@
 	}
 
 	return nil
-=======
+}
+
 // captureCallStart calls CallStart in Tracer if context has the tracer
 func (t *Transition) captureCallStart(c *runtime.Contract, callType runtime.CallType) {
 	if t.ctx.Tracer == nil {
@@ -950,5 +941,4 @@
 		result.ReturnValue,
 		result.Err,
 	)
->>>>>>> 316ce9b4
 }