--- conflicted
+++ resolved
@@ -186,16 +186,10 @@
 	txn := newTxn(snap)
 	txn.SetState(addr1, hash1, hash0)
 
-<<<<<<< HEAD
-	// TODO, test with false (should not be deleted)
-	// TODO, test with balance on the account and nonce
-	snap, _, _ = snap.Commit(txn.Commit(true))
-=======
 	//nolint:godox
 	// TODO, test with false (should not be deleted) (to be fixed in EVM-528)
 	// TODO, test with balance on the account and nonce (to be fixed in EVM-528)
-	snap, _ = snap.Commit(txn.Commit(true))
->>>>>>> 7b7ee403
+	snap, _, _ = snap.Commit(txn.Commit(true))
 
 	txn = newTxn(snap)
 	assert.False(t, txn.Exist(addr1))
