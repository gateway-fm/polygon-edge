package common

import (
	"encoding/binary"
	"encoding/json"
	"errors"
	"fmt"
	"io/fs"
	"math"
	"math/big"
	"os"
	"os/signal"
	"os/user"
	"path/filepath"
	"strconv"
	"syscall"

	"github.com/0xPolygon/polygon-edge/helper/hex"
	"github.com/0xPolygon/polygon-edge/types"
)

var (
	// MaxSafeJSInt represents max value which JS support
	// It is used for smartContract fields
	// Our staking repo is written in JS, as are many other clients
	// If we use higher value JS will not be able to parse it
	MaxSafeJSInt = uint64(math.Pow(2, 53) - 2)
)

// Min returns the strictly lower number
func Min(a, b uint64) uint64 {
	if a < b {
		return a
	}

	return b
}

// Max returns the strictly bigger number
func Max(a, b uint64) uint64 {
	if a > b {
		return a
	}

	return b
}

<<<<<<< HEAD
// BigMax returns the largest of x or y.
func BigMax(x, y *big.Int) *big.Int {
	if x.Cmp(y) < 0 {
		return y
	}

	return x
}

// BigMin returns the smallest of x or y.
func BigMin(x, y *big.Int) *big.Int {
	if x.Cmp(y) > 0 {
		return y
	}

	return x
}

func ConvertUnmarshalledInt(x interface{}) (int64, error) {
=======
func ConvertUnmarshalledUint(x interface{}) (uint64, error) {
>>>>>>> 2d045065
	switch tx := x.(type) {
	case float64:
		return uint64(roundFloat(tx)), nil
	case string:
		v, err := types.ParseUint64orHex(&tx)
		if err != nil {
			return 0, err
		}

		return v, nil
	default:
		return 0, errors.New("unsupported type for unmarshalled integer")
	}
}

func roundFloat(num float64) int64 {
	return int64(num + math.Copysign(0.5, num))
}

// SetupDataDir sets up the data directory and the corresponding sub-directories
func SetupDataDir(dataDir string, paths []string, perms fs.FileMode) error {
	if err := CreateDirSafe(dataDir, perms); err != nil {
		return fmt.Errorf("failed to create data dir: (%s): %w", dataDir, err)
	}

	for _, path := range paths {
		path := filepath.Join(dataDir, path)
		if err := CreateDirSafe(path, perms); err != nil {
			return fmt.Errorf("failed to create path: (%s): %w", path, err)
		}
	}

	return nil
}

// DirectoryExists checks if the directory at the specified path exists
func DirectoryExists(directoryPath string) bool {
	// Check if path is empty
	if directoryPath == "" {
		return false
	}

	// Grab the absolute filepath
	pathAbs, err := filepath.Abs(directoryPath)
	if err != nil {
		return false
	}

	// Check if the directory exists, and that it's actually a directory if there is a hit
	if fileInfo, statErr := os.Stat(pathAbs); os.IsNotExist(statErr) || (fileInfo != nil && !fileInfo.IsDir()) {
		return false
	}

	return true
}

// Checks if the file at the specified path exists
func FileExists(filePath string) bool {
	// Check if path is empty
	if filePath == "" {
		return false
	}

	// Grab the absolute filepath
	pathAbs, err := filepath.Abs(filePath)
	if err != nil {
		return false
	}

	// Check if the file exists, and that it's actually a file if there is a hit
	if fileInfo, statErr := os.Stat(pathAbs); os.IsNotExist(statErr) || (fileInfo != nil && fileInfo.IsDir()) {
		return false
	}

	return true
}

// Creates a directory at path and with perms level permissions.
// If directory already exists, owner and permissions are verified.
func CreateDirSafe(path string, perms fs.FileMode) error {
	info, err := os.Stat(path)
	// check if an error occurred other than path not exists
	if err != nil && !os.IsNotExist(err) {
		return err
	}

	// create directory if it does not exist
	if !DirectoryExists(path) {
		if err := os.MkdirAll(path, perms); err != nil {
			return err
		}

		return nil
	}

	// verify that existing directory's owner and permissions are safe
	return verifyFileOwnerAndPermissions(path, info, perms)
}

// Creates a file at path and with perms level permissions.
// If file already exists, owner and permissions are
// verified, and the file is overwritten.
func SaveFileSafe(path string, data []byte, perms fs.FileMode) error {
	info, err := os.Stat(path)
	// check if an error occurred other than path not exists
	if err != nil && !os.IsNotExist(err) {
		return err
	}

	if FileExists(path) {
		// verify that existing file's owner and permissions are safe
		if err := verifyFileOwnerAndPermissions(path, info, perms); err != nil {
			return err
		}
	}

	// create or overwrite the file
	return os.WriteFile(path, data, perms)
}

// Verifies that the file owner is the current user,
// or the file owner is in the same group as current user
// and permissions are set correctly by the owner.
func verifyFileOwnerAndPermissions(path string, info fs.FileInfo, expectedPerms fs.FileMode) error {
	// get stats
	stat, ok := info.Sys().(*syscall.Stat_t)
	if stat == nil || !ok {
		return fmt.Errorf("failed to get stats of %s", path)
	}

	// get current user
	currUser, err := user.Current()
	if err != nil {
		return fmt.Errorf("failed to get current user")
	}

	// get user id of the owner
	ownerUID := strconv.FormatUint(uint64(stat.Uid), 10)
	if currUser.Uid == ownerUID {
		return nil
	}

	// get group id of the owner
	ownerGID := strconv.FormatUint(uint64(stat.Gid), 10)
	if currUser.Gid != ownerGID {
		return fmt.Errorf("file/directory created by a user from a different group: %s", path)
	}

	// check if permissions are set correctly by the owner
	if info.Mode() != expectedPerms {
		return fmt.Errorf("permissions of the file/directory '%s' are set incorrectly by another user", path)
	}

	return nil
}

// JSONNumber is the number represented in decimal or hex in json
type JSONNumber struct {
	Value uint64
}

func (d *JSONNumber) MarshalJSON() ([]byte, error) {
	return []byte(fmt.Sprintf(`"%s"`, hex.EncodeUint64(d.Value))), nil
}

func (d *JSONNumber) UnmarshalJSON(data []byte) error {
	var rawValue interface{}
	if err := json.Unmarshal(data, &rawValue); err != nil {
		return err
	}

	val, err := ConvertUnmarshalledUint(rawValue)
	if err != nil {
		return err
	}

	if val < 0 {
		return errors.New("must be positive value")
	}

	d.Value = val

	return nil
}

// GetTerminationSignalCh returns a channel to emit signals by ctrl + c
func GetTerminationSignalCh() <-chan os.Signal {
	// wait for the user to quit with ctrl-c
	signalCh := make(chan os.Signal, 1)
	signal.Notify(
		signalCh,
		os.Interrupt,
		syscall.SIGTERM,
		syscall.SIGHUP,
	)

	return signalCh
}

// PadLeftOrTrim left-pads the passed in byte array to the specified size,
// or trims the array if it exceeds the passed in size
func PadLeftOrTrim(bb []byte, size int) []byte {
	l := len(bb)
	if l == size {
		return bb
	}

	if l > size {
		return bb[l-size:]
	}

	tmp := make([]byte, size)
	copy(tmp[size-l:], bb)

	return tmp
}

// ExtendByteSlice extends given byte slice by needLength parameter and trims it
func ExtendByteSlice(b []byte, needLength int) []byte {
	b = b[:cap(b)]

	if n := needLength - len(b); n > 0 {
		b = append(b, make([]byte, n)...)
	}

	return b[:needLength]
}

// BigIntDivCeil performs integer division and rounds given result to next bigger integer number
// It is calculated using this formula result = (a + b - 1) / b
func BigIntDivCeil(a, b *big.Int) *big.Int {
	result := new(big.Int)

	return result.Add(a, b).
		Sub(result, big.NewInt(1)).
		Div(result, b)
}

// EncodeUint64ToBytes encodes provided uint64 to big endian byte slice
func EncodeUint64ToBytes(value uint64) []byte {
	result := make([]byte, 8)
	binary.BigEndian.PutUint64(result, value)

	return result
}<|MERGE_RESOLUTION|>--- conflicted
+++ resolved
@@ -45,7 +45,6 @@
 	return b
 }
 
-<<<<<<< HEAD
 // BigMax returns the largest of x or y.
 func BigMax(x, y *big.Int) *big.Int {
 	if x.Cmp(y) < 0 {
@@ -64,10 +63,7 @@
 	return x
 }
 
-func ConvertUnmarshalledInt(x interface{}) (int64, error) {
-=======
 func ConvertUnmarshalledUint(x interface{}) (uint64, error) {
->>>>>>> 2d045065
 	switch tx := x.(type) {
 	case float64:
 		return uint64(roundFloat(tx)), nil
