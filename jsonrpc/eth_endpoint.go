package jsonrpc

import (
	"errors"
	"fmt"
	"math/big"

	"github.com/hashicorp/go-hclog"
	"github.com/umbracle/fastrlp"

	"github.com/0xPolygon/polygon-edge/chain"
	"github.com/0xPolygon/polygon-edge/helper/common"
	"github.com/0xPolygon/polygon-edge/helper/progress"
	"github.com/0xPolygon/polygon-edge/state"
	"github.com/0xPolygon/polygon-edge/state/runtime"
	"github.com/0xPolygon/polygon-edge/types"
)

type ethTxPoolStore interface {
	// AddTx adds a new transaction to the tx pool
	AddTx(tx *types.Transaction) error

	// GetPendingTx gets the pending transaction from the transaction pool, if it's present
	GetPendingTx(txHash types.Hash) (*types.Transaction, bool)

<<<<<<< HEAD
	// GetTxDiscardReason returns the reason why the Tx is discarded before including to block
	GetTxDiscardReason(txHash types.Hash) (*string, error)
=======
	// GetNonce returns the next nonce for this address
	GetNonce(addr types.Address) uint64
>>>>>>> af0dee1e
}

type Account struct {
	Balance *big.Int
	Nonce   uint64
}

type ethStateStore interface {
	GetAccount(root types.Hash, addr types.Address) (*Account, error)
	GetStorage(root types.Hash, addr types.Address, slot types.Hash) ([]byte, error)
	GetForksInTime(blockNumber uint64) chain.ForksInTime
	GetCode(root types.Hash, addr types.Address) ([]byte, error)
}

type ethBlockchainStore interface {
	// Header returns the current header of the chain (genesis if empty)
	Header() *types.Header

	// GetHeaderByNumber gets a header using the provided number
	GetHeaderByNumber(uint64) (*types.Header, bool)

	// GetBlockByHash gets a block using the provided hash
	GetBlockByHash(hash types.Hash, full bool) (*types.Block, bool)

	// GetBlockByNumber returns a block using the provided number
	GetBlockByNumber(num uint64, full bool) (*types.Block, bool)

	// ReadTxLookup returns a block hash in which a given txn was mined
	ReadTxLookup(txnHash types.Hash) (types.Hash, bool)

	// GetReceiptsByHash returns the receipts for a block hash
	GetReceiptsByHash(hash types.Hash) ([]*types.Receipt, error)

	// GetAvgGasPrice returns the average gas price
	GetAvgGasPrice() *big.Int

	// ApplyTxn applies a transaction object to the blockchain
	ApplyTxn(header *types.Header, txn *types.Transaction) (*runtime.ExecutionResult, error)

	// GetSyncProgression retrieves the current sync progression, if any
	GetSyncProgression() *progress.Progression
}

// ethStore provides access to the methods needed by eth endpoint
type ethStore interface {
	ethTxPoolStore
	ethStateStore
	ethBlockchainStore
}

// Eth is the eth jsonrpc endpoint
type Eth struct {
	logger        hclog.Logger
	store         ethStore
	chainID       uint64
	filterManager *FilterManager
	priceLimit    uint64
}

var (
	ErrInsufficientFunds = errors.New("insufficient funds for execution")
)

// ChainId returns the chain id of the client
//
//nolint:stylecheck
func (e *Eth) ChainId() (interface{}, error) {
	return argUintPtr(e.chainID), nil
}

func (e *Eth) Syncing() (interface{}, error) {
	if syncProgression := e.store.GetSyncProgression(); syncProgression != nil {
		// Node is bulk syncing, return the status
		return progression{
			Type:          string(syncProgression.SyncType),
			StartingBlock: argUint64(syncProgression.StartingBlock),
			CurrentBlock:  argUint64(syncProgression.CurrentBlock),
			HighestBlock:  argUint64(syncProgression.HighestBlock),
		}, nil
	}

	// Node is not bulk syncing
	return false, nil
}

// GetBlockByNumber returns information about a block by block number
func (e *Eth) GetBlockByNumber(number BlockNumber, fullTx bool) (interface{}, error) {
	num, err := GetNumericBlockNumber(number, e.store)
	if err != nil {
		return nil, err
	}

	block, ok := e.store.GetBlockByNumber(num, true)
	if !ok {
		return nil, nil
	}

	return toBlock(block, fullTx), nil
}

// GetBlockByHash returns information about a block by hash
func (e *Eth) GetBlockByHash(hash types.Hash, fullTx bool) (interface{}, error) {
	block, ok := e.store.GetBlockByHash(hash, true)
	if !ok {
		return nil, nil
	}

	return toBlock(block, fullTx), nil
}

func (e *Eth) GetBlockTransactionCountByNumber(number BlockNumber) (interface{}, error) {
	num, err := GetNumericBlockNumber(number, e.store)
	if err != nil {
		return nil, err
	}

	block, ok := e.store.GetBlockByNumber(num, true)

	if !ok {
		return nil, nil
	}

	return len(block.Transactions), nil
}

// BlockNumber returns current block number
func (e *Eth) BlockNumber() (interface{}, error) {
	h := e.store.Header()
	if h == nil {
		return nil, fmt.Errorf("header has a nil value")
	}

	return argUintPtr(h.Number), nil
}

// SendRawTransaction sends a raw transaction
func (e *Eth) SendRawTransaction(buf argBytes) (interface{}, error) {
	tx := &types.Transaction{}
	if err := tx.UnmarshalRLP(buf); err != nil {
		return nil, err
	}

	tx.ComputeHash()

	if err := e.store.AddTx(tx); err != nil {
		return nil, err
	}

	return tx.Hash.String(), nil
}

// SendTransaction rejects eth_sendTransaction json-rpc call as we don't support wallet management
func (e *Eth) SendTransaction(_ *txnArgs) (interface{}, error) {
	return nil, fmt.Errorf("request calls to eth_sendTransaction method are not supported," +
		" use eth_sendRawTransaction insead")
}

// GetTransactionByHash returns a transaction by its hash.
// If the transaction is still pending -> return the txn with some fields omitted
// If the transaction is sealed into a block -> return the whole txn with all fields
func (e *Eth) GetTransactionByHash(hash types.Hash) (interface{}, error) {
	// findSealedTx is a helper method for checking the world state
	// for the transaction with the provided hash
	findSealedTx := func() *transaction {
		// Check the chain state for the transaction
		blockHash, ok := e.store.ReadTxLookup(hash)
		if !ok {
			// Block not found in storage
			return nil
		}

		block, ok := e.store.GetBlockByHash(blockHash, true)

		if !ok {
			// Block receipts not found in storage
			return nil
		}

		// Find the transaction within the block
		for idx, txn := range block.Transactions {
			if txn.Hash == hash {
				return toTransaction(
					txn,
					argUintPtr(block.Number()),
					argHashPtr(block.Hash()),
					&idx,
				)
			}
		}

		return nil
	}

	// findPendingTx is a helper method for checking the TxPool
	// for the pending transaction with the provided hash
	findPendingTx := func() *transaction {
		// Check the TxPool for the transaction if it's pending
		if pendingTx, pendingFound := e.store.GetPendingTx(hash); pendingFound {
			return toPendingTransaction(pendingTx)
		}

		// Transaction not found in the TxPool
		return nil
	}

	// 1. Check the chain state for the txn
	if resultTxn := findSealedTx(); resultTxn != nil {
		return resultTxn, nil
	}

	// 2. Check the TxPool for the txn
	if resultTxn := findPendingTx(); resultTxn != nil {
		return resultTxn, nil
	}

	// Transaction not found in state or TxPool
	e.logger.Warn(
		fmt.Sprintf("Transaction with hash [%s] not found", hash),
	)

	return nil, nil
}

// GetTransactionReceipt returns a transaction receipt by his hash
func (e *Eth) GetTransactionReceipt(hash types.Hash) (interface{}, error) {
	blockHash, ok := e.store.ReadTxLookup(hash)
	if !ok {
		// txn is not in any block
		reason, err := e.store.GetTxDiscardReason(hash)
		if err != nil {
			e.logger.Warn(
				"failed to get the reason of tx discard: hash=%s, err=%s",
				hash,
				err.Error(),
			)
		}

		if reason != nil {
			return nil, errors.New(*reason)
		}

		return nil, nil
	}

	block, ok := e.store.GetBlockByHash(blockHash, true)
	if !ok {
		// block not found
		e.logger.Warn(
			fmt.Sprintf("Block with hash [%s] not found", blockHash.String()),
		)

		return nil, nil
	}

	receipts, err := e.store.GetReceiptsByHash(blockHash)
	if err != nil {
		// block receipts not found
		e.logger.Warn(
			fmt.Sprintf("Receipts for block with hash [%s] not found", blockHash.String()),
		)

		return nil, nil
	}

	if len(receipts) == 0 {
		// Receipts not written yet on the db
		e.logger.Warn(
			fmt.Sprintf("No receipts found for block with hash [%s]", blockHash.String()),
		)

		return nil, nil
	}

	// find the transaction in the body
	indx := -1

	for i, txn := range block.Transactions {
		if txn.Hash == hash {
			indx = i

			break
		}
	}

	if indx == -1 {
		// txn not found
		return nil, nil
	}

	txn := block.Transactions[indx]
	raw := receipts[indx]

	logs := make([]*Log, len(raw.Logs))
	for indx, elem := range raw.Logs {
		logs[indx] = &Log{
			Address:     elem.Address,
			Topics:      elem.Topics,
			Data:        argBytes(elem.Data),
			BlockHash:   block.Hash(),
			BlockNumber: argUint64(block.Number()),
			TxHash:      txn.Hash,
			TxIndex:     argUint64(indx),
			LogIndex:    argUint64(indx),
			Removed:     false,
		}
	}

	res := &receipt{
		Root:              raw.Root,
		CumulativeGasUsed: argUint64(raw.CumulativeGasUsed),
		LogsBloom:         raw.LogsBloom,
		Status:            argUint64(*raw.Status),
		TxHash:            txn.Hash,
		TxIndex:           argUint64(indx),
		BlockHash:         block.Hash(),
		BlockNumber:       argUint64(block.Number()),
		GasUsed:           argUint64(raw.GasUsed),
		ContractAddress:   raw.ContractAddress,
		FromAddr:          txn.From,
		ToAddr:            txn.To,
		Logs:              logs,
	}

	return res, nil
}

// GetStorageAt returns the contract storage at the index position
func (e *Eth) GetStorageAt(
	address types.Address,
	index types.Hash,
	filter BlockNumberOrHash,
) (interface{}, error) {
	header, err := GetHeaderFromBlockNumberOrHash(filter, e.store)
	if err != nil {
		return nil, err
	}

	// Get the storage for the passed in location
	result, err := e.store.GetStorage(header.StateRoot, address, index)
	if err != nil {
		if errors.Is(err, ErrStateNotFound) {
			return argBytesPtr(types.ZeroHash[:]), nil
		}

		return nil, err
	}

	// TODO: GetStorage should return the values already parsed

	// Parse the RLP value
	p := &fastrlp.Parser{}

	v, err := p.Parse(result)
	if err != nil {
		return argBytesPtr(types.ZeroHash[:]), nil
	}

	data, err := v.Bytes()
	if err != nil {
		return argBytesPtr(types.ZeroHash[:]), nil
	}

	// Pad to return 32 bytes data
	return argBytesPtr(types.BytesToHash(data).Bytes()), nil
}

// GasPrice returns the average gas price based on the last x blocks
// taking into consideration operator defined price limit
func (e *Eth) GasPrice() (interface{}, error) {
	// Fetch average gas price in uint64
	avgGasPrice := e.store.GetAvgGasPrice().Uint64()

	// Return --price-limit flag defined value if it is greater than avgGasPrice
	return argUint64(common.Max(e.priceLimit, avgGasPrice)), nil
}

// Call executes a smart contract call using the transaction object data
func (e *Eth) Call(arg *txnArgs, filter BlockNumberOrHash) (interface{}, error) {
	header, err := GetHeaderFromBlockNumberOrHash(filter, e.store)
	if err != nil {
		return nil, err
	}

	transaction, err := DecodeTxn(arg, e.store)
	if err != nil {
		return nil, err
	}
	// If the caller didn't supply the gas limit in the message, then we set it to maximum possible => block gas limit
	if transaction.Gas == 0 {
		transaction.Gas = header.GasLimit
	}

	// The return value of the execution is saved in the transition (returnValue field)
	result, err := e.store.ApplyTxn(header, transaction)
	if err != nil {
		return nil, err
	}

	// Check if an EVM revert happened
	if result.Reverted() {
		return nil, constructErrorFromRevert(result)
	}

	if result.Failed() {
		return nil, fmt.Errorf("unable to execute call: %w", result.Err)
	}

	return argBytesPtr(result.ReturnValue), nil
}

// EstimateGas estimates the gas needed to execute a transaction
func (e *Eth) EstimateGas(arg *txnArgs, rawNum *BlockNumber) (interface{}, error) {
	transaction, err := DecodeTxn(arg, e.store)
	if err != nil {
		return nil, err
	}

	number := LatestBlockNumber
	if rawNum != nil {
		number = *rawNum
	}

	// Fetch the requested header
	header, err := GetBlockHeader(number, e.store)
	if err != nil {
		return nil, err
	}

	forksInTime := e.store.GetForksInTime(uint64(number))

	var standardGas uint64
	if transaction.IsContractCreation() && forksInTime.Homestead {
		standardGas = state.TxGasContractCreation
	} else {
		standardGas = state.TxGas
	}

	var (
		lowEnd  = standardGas
		highEnd uint64
	)

	// If the gas limit was passed in, use it as a ceiling
	if transaction.Gas != 0 && transaction.Gas >= standardGas {
		highEnd = transaction.Gas
	} else {
		// If not, use the referenced block number
		highEnd = header.GasLimit
	}

	gasPriceInt := new(big.Int).Set(transaction.GasPrice)
	valueInt := new(big.Int).Set(transaction.Value)

	var availableBalance *big.Int

	// If the sender address is present, figure out how much available funds
	// are we working with
	if transaction.From != types.ZeroAddress {
		// Get the account balance
		// If the account is not initialized yet in state,
		// assume it's an empty account
		accountBalance := big.NewInt(0)
		acc, err := e.store.GetAccount(header.StateRoot, transaction.From)

		if err != nil && !errors.Is(err, ErrStateNotFound) {
			// An unrelated error occurred, return it
			return nil, err
		} else if err == nil {
			// No error when fetching the account,
			// read the balance from state
			accountBalance = acc.Balance
		}

		availableBalance = new(big.Int).Set(accountBalance)

		if transaction.Value != nil {
			if valueInt.Cmp(availableBalance) > 0 {
				return 0, ErrInsufficientFunds
			}

			availableBalance.Sub(availableBalance, valueInt)
		}
	}

	// Recalculate the gas ceiling based on the available funds (if any)
	// and the passed in gas price (if present)
	if gasPriceInt.BitLen() != 0 && // Gas price has been set
		availableBalance != nil && // Available balance is found
		availableBalance.Cmp(big.NewInt(0)) > 0 { // Available balance > 0
		gasAllowance := new(big.Int).Div(availableBalance, gasPriceInt)

		// Check the gas allowance for this account, make sure high end is capped to it
		if gasAllowance.IsUint64() && highEnd > gasAllowance.Uint64() {
			e.logger.Debug(
				fmt.Sprintf(
					"Gas estimation high-end capped by allowance [%d]",
					gasAllowance.Uint64(),
				),
			)

			highEnd = gasAllowance.Uint64()
		}
	}

	// Checks if executor level valid gas errors occurred
	isGasApplyError := func(err error) bool {
		// Not linting this as the underlying error is actually wrapped
		return errors.Is(err, state.ErrNotEnoughIntrinsicGas)
	}

	// Checks if EVM level valid gas errors occurred
	isGasEVMError := func(err error) bool {
		return errors.Is(err, runtime.ErrOutOfGas) ||
			errors.Is(err, runtime.ErrCodeStoreOutOfGas)
	}

	// Checks if the EVM reverted during execution
	isEVMRevertError := func(err error) bool {
		return errors.Is(err, runtime.ErrExecutionReverted)
	}

	// Run the transaction with the specified gas value.
	// Returns a status indicating if the transaction failed and the accompanying error
	testTransaction := func(gas uint64, shouldOmitErr bool) (bool, error) {
		// Create a dummy transaction with the new gas
		txn := transaction.Copy()
		txn.Gas = gas

		result, applyErr := e.store.ApplyTxn(header, txn)

		if applyErr != nil {
			// Check the application error.
			// Gas apply errors are valid, and should be ignored
			if isGasApplyError(applyErr) && shouldOmitErr {
				// Specifying the transaction failed, but not providing an error
				// is an indication that a valid error occurred due to low gas,
				// which will increase the lower bound for the search
				return true, nil
			}

			return true, applyErr
		}

		// Check if an out of gas error happened during EVM execution
		if result.Failed() {
			if isGasEVMError(result.Err) && shouldOmitErr {
				// Specifying the transaction failed, but not providing an error
				// is an indication that a valid error occurred due to low gas,
				// which will increase the lower bound for the search
				return true, nil
			}

			if isEVMRevertError(result.Err) {
				// The EVM reverted during execution, attempt to extract the
				// error message and return it
				return true, constructErrorFromRevert(result)
			}

			return true, result.Err
		}

		return false, nil
	}

	// Start the binary search for the lowest possible gas price
	for lowEnd < highEnd {
		mid := (lowEnd + highEnd) / 2

		failed, testErr := testTransaction(mid, true)
		if testErr != nil &&
			!isEVMRevertError(testErr) {
			// Reverts are ignored in the binary search, but are checked later on
			// during the execution for the optimal gas limit found
			return 0, testErr
		}

		if failed {
			// If the transaction failed => increase the gas
			lowEnd = mid + 1
		} else {
			// If the transaction didn't fail => make this ok value the high end
			highEnd = mid
		}
	}

	// Check if the highEnd is a good value to make the transaction pass
	failed, err := testTransaction(highEnd, false)
	if failed {
		// The transaction shouldn't fail, for whatever reason, at highEnd
		return 0, fmt.Errorf(
			"unable to apply transaction even for the highest gas limit %d: %w",
			highEnd,
			err,
		)
	}

	return argUint64(highEnd), nil
}

// GetFilterLogs returns an array of logs for the specified filter
func (e *Eth) GetFilterLogs(id string) (interface{}, error) {
	logFilter, err := e.filterManager.GetLogFilterFromID(id)
	if err != nil {
		return nil, err
	}

	return e.filterManager.GetLogsForQuery(logFilter.query)
}

// GetLogs returns an array of logs matching the filter options
func (e *Eth) GetLogs(query *LogQuery) (interface{}, error) {
	return e.filterManager.GetLogsForQuery(query)
}

// GetBalance returns the account's balance at the referenced block.
func (e *Eth) GetBalance(address types.Address, filter BlockNumberOrHash) (interface{}, error) {
	header, err := GetHeaderFromBlockNumberOrHash(filter, e.store)
	if err != nil {
		return nil, err
	}

	// Extract the account balance
	acc, err := e.store.GetAccount(header.StateRoot, address)
	if errors.Is(err, ErrStateNotFound) {
		// Account not found, return an empty account
		return argUintPtr(0), nil
	} else if err != nil {
		return nil, err
	}

	return argBigPtr(acc.Balance), nil
}

// GetTransactionCount returns account nonce
func (e *Eth) GetTransactionCount(address types.Address, filter BlockNumberOrHash) (interface{}, error) {
	var (
		blockNumber BlockNumber
		header      *types.Header
		err         error
	)

	// The filter is empty, use the latest block by default
	if filter.BlockNumber == nil && filter.BlockHash == nil {
		filter.BlockNumber, _ = createBlockNumberPointer("latest")
	}

	if filter.BlockNumber == nil {
		header, err = GetHeaderFromBlockNumberOrHash(filter, e.store)
		if err != nil {
			return nil, fmt.Errorf("failed to get header from block hash or block number: %w", err)
		}

		blockNumber = BlockNumber(header.Number)
	} else {
		blockNumber = *filter.BlockNumber
	}

	nonce, err := GetNextNonce(address, blockNumber, e.store)
	if err != nil {
		if errors.Is(err, ErrStateNotFound) {
			return argUintPtr(0), nil
		}

		return nil, err
	}

	return argUintPtr(nonce), nil
}

// GetCode returns account code at given block number
func (e *Eth) GetCode(address types.Address, filter BlockNumberOrHash) (interface{}, error) {
	header, err := GetHeaderFromBlockNumberOrHash(filter, e.store)
	if err != nil {
		return nil, err
	}

	emptySlice := []byte{}
	code, err := e.store.GetCode(header.StateRoot, address)

	if errors.Is(err, ErrStateNotFound) {
		// If the account doesn't exist / is not initialized yet,
		// return the default value
		return "0x", nil
	} else if err != nil {
		return argBytesPtr(emptySlice), err
	}

	return argBytesPtr(code), nil
}

// NewFilter creates a filter object, based on filter options, to notify when the state changes (logs).
func (e *Eth) NewFilter(filter *LogQuery) (interface{}, error) {
	return e.filterManager.NewLogFilter(filter, nil), nil
}

// NewBlockFilter creates a filter in the node, to notify when a new block arrives
func (e *Eth) NewBlockFilter() (interface{}, error) {
	return e.filterManager.NewBlockFilter(nil), nil
}

// GetFilterChanges is a polling method for a filter, which returns an array of logs which occurred since last poll.
func (e *Eth) GetFilterChanges(id string) (interface{}, error) {
	return e.filterManager.GetFilterChanges(id)
}

// UninstallFilter uninstalls a filter with given ID
func (e *Eth) UninstallFilter(id string) (bool, error) {
	return e.filterManager.Uninstall(id), nil
}

// Unsubscribe uninstalls a filter in a websocket
func (e *Eth) Unsubscribe(id string) (bool, error) {
	return e.filterManager.Uninstall(id), nil
}<|MERGE_RESOLUTION|>--- conflicted
+++ resolved
@@ -23,13 +23,11 @@
 	// GetPendingTx gets the pending transaction from the transaction pool, if it's present
 	GetPendingTx(txHash types.Hash) (*types.Transaction, bool)
 
-<<<<<<< HEAD
 	// GetTxDiscardReason returns the reason why the Tx is discarded before including to block
 	GetTxDiscardReason(txHash types.Hash) (*string, error)
-=======
+
 	// GetNonce returns the next nonce for this address
 	GetNonce(addr types.Address) uint64
->>>>>>> af0dee1e
 }
 
 type Account struct {
