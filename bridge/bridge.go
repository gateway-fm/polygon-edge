package bridge

import (
	"github.com/0xPolygon/polygon-edge/bridge/checkpoint"
	"github.com/0xPolygon/polygon-edge/bridge/sam"
	"github.com/0xPolygon/polygon-edge/bridge/statesync"
	"github.com/0xPolygon/polygon-edge/bridge/utils"
	"github.com/0xPolygon/polygon-edge/network"
	"github.com/0xPolygon/polygon-edge/types"
	"github.com/hashicorp/go-hclog"
)

type Bridge interface {
	Start() error
	Close() error
	SetValidators([]types.Address, uint64)
	StateSync() statesync.StateSync
}

type bridge struct {
<<<<<<< HEAD
	logger     hclog.Logger
	stateSync  statesync.StateSync
	checkpoint checkpoint.Checkpoint
=======
	logger    hclog.Logger
	stateSync statesync.StateSync

	validatorSet utils.ValidatorSet
>>>>>>> c88f1aa1
}

func NewBridge(
	logger hclog.Logger,
	network *network.Server,
	signer sam.Signer,
	dataDirURL string,
	config *Config,
) (Bridge, error) {
	bridgeLogger := logger.Named("bridge")

	valSet := utils.NewValidatorSet(nil, 0)
	stateSync, err := statesync.NewStateSync(
		bridgeLogger,
		network,
		signer,
		valSet,
		dataDirURL,
		config.RootChainURL.String(),
		config.RootChainContract,
		config.Confirmations,
	)
	if err != nil {
		return nil, err
	}

	checkpoint, err := checkpoint.NewCheckpoint(
		bridgeLogger,
		network,
		signer,
	)
	if err != nil {
		return nil, err
	}

	return &bridge{
<<<<<<< HEAD
		logger:     bridgeLogger,
		stateSync:  stateSync,
		checkpoint: checkpoint,
=======
		logger:       bridgeLogger,
		stateSync:    stateSync,
		validatorSet: valSet,
>>>>>>> c88f1aa1
	}, nil
}

func (b *bridge) Start() error {
	if err := b.stateSync.Start(); err != nil {
		return err
	}

	if err := b.checkpoint.Start(); err != nil {
		return err
	}

	return nil
}

func (b *bridge) Close() error {
	if err := b.stateSync.Close(); err != nil {
		return err
	}

	if err := b.checkpoint.Close(); err != nil {
		return err
	}

	return nil
}

func (b *bridge) SetValidators(validators []types.Address, threshold uint64) {
	b.validatorSet.SetValidators(validators, threshold)
}

func (b *bridge) StateSync() statesync.StateSync {
	return b.stateSync
}<|MERGE_RESOLUTION|>--- conflicted
+++ resolved
@@ -18,16 +18,10 @@
 }
 
 type bridge struct {
-<<<<<<< HEAD
-	logger     hclog.Logger
-	stateSync  statesync.StateSync
-	checkpoint checkpoint.Checkpoint
-=======
-	logger    hclog.Logger
-	stateSync statesync.StateSync
-
+	logger       hclog.Logger
+	stateSync    statesync.StateSync
+	checkpoint   checkpoint.Checkpoint
 	validatorSet utils.ValidatorSet
->>>>>>> c88f1aa1
 }
 
 func NewBridge(
@@ -58,21 +52,17 @@
 		bridgeLogger,
 		network,
 		signer,
+		valSet,
 	)
 	if err != nil {
 		return nil, err
 	}
 
 	return &bridge{
-<<<<<<< HEAD
-		logger:     bridgeLogger,
-		stateSync:  stateSync,
-		checkpoint: checkpoint,
-=======
 		logger:       bridgeLogger,
 		stateSync:    stateSync,
+		checkpoint:   checkpoint,
 		validatorSet: valSet,
->>>>>>> c88f1aa1
 	}, nil
 }
 
