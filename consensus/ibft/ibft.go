package ibft

import (
	"crypto/ecdsa"
	"encoding/json"
	"errors"
	"fmt"
	"reflect"
	"time"

	"github.com/0xPolygon/polygon-edge/bridge"
	"github.com/0xPolygon/polygon-edge/consensus"
	"github.com/0xPolygon/polygon-edge/consensus/ibft/proto"
	"github.com/0xPolygon/polygon-edge/crypto"
	"github.com/0xPolygon/polygon-edge/helper/common"
	"github.com/0xPolygon/polygon-edge/helper/hex"
	"github.com/0xPolygon/polygon-edge/helper/progress"
	"github.com/0xPolygon/polygon-edge/network"
	"github.com/0xPolygon/polygon-edge/protocol"
	"github.com/0xPolygon/polygon-edge/secrets"
	"github.com/0xPolygon/polygon-edge/state"
	"github.com/0xPolygon/polygon-edge/types"
	"github.com/hashicorp/go-hclog"
	"google.golang.org/grpc"
	any "google.golang.org/protobuf/types/known/anypb"
)

const (
	DefaultEpochSize = 100000
)

var (
	ErrInvalidHookParam     = errors.New("invalid IBFT hook param passed in")
	ErrInvalidMechanismType = errors.New("invalid consensus mechanism type in params")
	ErrMissingMechanismType = errors.New("missing consensus mechanism type in params")
)

type blockchainInterface interface {
	Header() *types.Header
	GetHeaderByNumber(i uint64) (*types.Header, bool)
	WriteBlock(block *types.Block) error
	CalculateGasLimit(number uint64) (uint64, error)
}

type txPoolInterface interface {
	Prepare()
	Length() uint64
	Peek() *types.Transaction
	Pop(tx *types.Transaction)
	Drop(tx *types.Transaction)
	Demote(tx *types.Transaction)
	ResetWithHeaders(headers ...*types.Header)
}

type syncerInterface interface {
	Start()
	BestPeer() *protocol.SyncPeer
	BulkSyncWithPeer(p *protocol.SyncPeer, newBlockHandler func(block *types.Block)) error
	WatchSyncWithPeer(p *protocol.SyncPeer, newBlockHandler func(b *types.Block) bool)
	GetSyncProgression() *progress.Progression
	Broadcast(b *types.Block)
}

// Ibft represents the IBFT consensus mechanism object
type Ibft struct {
	sealing bool // Flag indicating if the node is a sealer

	logger hclog.Logger      // Output logger
	config *consensus.Config // Consensus configuration
	Grpc   *grpc.Server      // gRPC configuration
	state  *currentState     // Reference to the current state

	blockchain blockchainInterface // Interface exposed by the blockchain layer
	executor   *state.Executor     // Reference to the state executor
	closeCh    chan struct{}       // Channel for closing

	validatorKey     *ecdsa.PrivateKey // Private key for the validator
	validatorKeyAddr types.Address

	txpool txPoolInterface // Reference to the transaction pool

	store     *snapshotStore // Snapshot store that keeps track of all snapshots
	epochSize uint64

	msgQueue *msgQueue     // Structure containing different message queues
	updateCh chan struct{} // Update channel

	syncer syncerInterface // Reference to the sync protocol

	network   *network.Server // Reference to the networking layer
	transport transport       // Reference to the transport protocol

	operator *operator

	// aux test methods
	forceTimeoutCh bool

	metrics *consensus.Metrics

	secretsManager secrets.SecretsManager

	mechanisms []ConsensusMechanism // IBFT ConsensusMechanism used (PoA / PoS)

	blockTime time.Duration // Minimum block generation time in seconds

	bridge bridge.Bridge
}

// runHook runs a specified hook if it is present in the hook map
func (i *Ibft) runHook(hookName HookType, height uint64, hookParam interface{}) error {
	for _, mechanism := range i.mechanisms {
		if !mechanism.IsAvailable(hookName, height) {
			continue
		}

		// Grab the hook map
		hookMap := mechanism.GetHookMap()

		// Grab the actual hook if it's present
		hook, ok := hookMap[hookName]
		if !ok {
			// hook not found, continue
			continue
		}

		// Run the hook
		if err := hook(hookParam); err != nil {
			return fmt.Errorf("error occurred during a call of %s hook in %s: %w", hookName, mechanism.GetType(), err)
		}
	}

	return nil
}

// Factory implements the base consensus Factory method
func Factory(
	params *consensus.ConsensusParams,
) (consensus.Consensus, error) {
	var epochSize uint64
	if definedEpochSize, ok := params.Config.Config["epochSize"]; !ok {
		// No epoch size defined, use the default one
		epochSize = DefaultEpochSize
	} else {
		// Epoch size is defined, use the passed in one
		readSize, ok := definedEpochSize.(float64)
		if !ok {
			return nil, errors.New("invalid type assertion")
		}

		epochSize = uint64(readSize)
	}

	p := &Ibft{
		logger:         params.Logger.Named("ibft"),
		config:         params.Config,
		Grpc:           params.Grpc,
		blockchain:     params.Blockchain,
		executor:       params.Executor,
		closeCh:        make(chan struct{}),
		txpool:         params.Txpool,
		state:          &currentState{},
		network:        params.Network,
		epochSize:      epochSize,
		sealing:        params.Seal,
		metrics:        params.Metrics,
		secretsManager: params.SecretsManager,
		blockTime:      time.Duration(params.BlockTime) * time.Second,
		bridge:         params.Bridge,
	}

	// Initialize the mechanism
	if err := p.setupMechanism(); err != nil {
		return nil, err
	}

	// Istanbul requires a different header hash function
	types.HeaderHash = istanbulHeaderHash

	p.syncer = protocol.NewSyncer(params.Logger, params.Network, params.Blockchain)

	return p, nil
}

// Start starts the IBFT consensus
func (i *Ibft) Initialize() error {
	// Set up the snapshots
	if err := i.setupSnapshot(); err != nil {
		return err
	}

	return nil
}

// Start starts the IBFT consensus
func (i *Ibft) Start() error {
	// register the grpc operator
	if i.Grpc != nil {
		i.operator = &operator{ibft: i}
		proto.RegisterIbftOperatorServer(i.Grpc, i.operator)
	}

	// Set up the node's validator key
	if err := i.createKey(); err != nil {
		return err
	}

	i.logger.Info("validator key", "addr", i.validatorKeyAddr.String())

	// start the transport protocol
	if err := i.setupTransport(); err != nil {
		return err
	}

	// Start the syncer
	i.syncer.Start()

	// Start the actual IBFT protocol
	go i.start()

	return nil
}

// GetSyncProgression gets the latest sync progression, if any
func (i *Ibft) GetSyncProgression() *progress.Progression {
	return i.syncer.GetSyncProgression()
}

type transport interface {
	Gossip(msg *proto.MessageReq) error
}

// Define the IBFT libp2p protocol
var ibftProto = "/ibft/0.1"

type gossipTransport struct {
	topic *network.Topic
}

// Gossip publishes a new message to the topic
func (g *gossipTransport) Gossip(msg *proto.MessageReq) error {
	return g.topic.Publish(msg)
}

// GetIBFTForks returns IBFT fork configurations from chain config
func GetIBFTForks(ibftConfig map[string]interface{}) ([]IBFTFork, error) {
	// no fork, only specifying IBFT type in chain config
	if originalType, ok := ibftConfig["type"].(string); ok {
		typ, err := ParseType(originalType)
		if err != nil {
			return nil, err
		}

		return []IBFTFork{
			{
				Type:       typ,
				Deployment: nil,
				From:       common.JSONNumber{Value: 0},
				To:         nil,
			},
		}, nil
	}

	// with forks
	if types, ok := ibftConfig["types"].([]interface{}); ok {
		bytes, err := json.Marshal(types)
		if err != nil {
			return nil, err
		}

		var forks []IBFTFork
		if err := json.Unmarshal(bytes, &forks); err != nil {
			return nil, err
		}

		return forks, nil
	}

	return nil, errors.New("current IBFT type not found")
}

//  setupTransport read current mechanism in params and sets up consensus mechanism
func (i *Ibft) setupMechanism() error {
	ibftForks, err := GetIBFTForks(i.config.Config)
	if err != nil {
		return err
	}

	i.mechanisms = make([]ConsensusMechanism, len(ibftForks))

	for idx, fork := range ibftForks {
		factory, ok := mechanismBackends[fork.Type]
		if !ok {
			return fmt.Errorf("consensus mechanism doesn't define: %s", fork.Type)
		}

		fork := fork
		if i.mechanisms[idx], err = factory(i, &fork); err != nil {
			return err
		}
	}

	return nil
}

// setupTransport sets up the gossip transport protocol
func (i *Ibft) setupTransport() error {
	// Define a new topic
	topic, err := i.network.NewTopic(ibftProto, &proto.MessageReq{})
	if err != nil {
		return err
	}

	// Subscribe to the newly created topic
	err = topic.Subscribe(func(obj interface{}) {
		msg, ok := obj.(*proto.MessageReq)
		if !ok {
			i.logger.Error("invalid type assertion for message request")

			return
		}

		if !i.isSealing() {
			// if we are not sealing we do not care about the messages
			// but we need to subscribe to propagate the messages
			return
		}

		// decode sender
		if err := validateMsg(msg); err != nil {
			i.logger.Error("failed to validate msg", "err", err)

			return
		}

		if msg.From == i.validatorKeyAddr.String() {
			// we are the sender, skip this message since we already
			// relay our own messages internally.
			return
		}

		i.pushMessage(msg)
	})

	if err != nil {
		return err
	}

	i.transport = &gossipTransport{topic: topic}

	return nil
}

// createKey sets the validator's private key from the secrets manager
func (i *Ibft) createKey() error {
	i.msgQueue = newMsgQueue()
	i.closeCh = make(chan struct{})
	i.updateCh = make(chan struct{})

	if i.validatorKey == nil {
		// Check if the validator key is initialized
		var key *ecdsa.PrivateKey

		if i.secretsManager.HasSecret(secrets.ValidatorKey) {
			// The validator key is present in the secrets manager, load it
			validatorKey, readErr := crypto.ReadConsensusKey(i.secretsManager)
			if readErr != nil {
				return fmt.Errorf("unable to read validator key from Secrets Manager, %w", readErr)
			}

			key = validatorKey
		} else {
			// The validator key is not present in the secrets manager, generate it
			validatorKey, validatorKeyEncoded, genErr := crypto.GenerateAndEncodePrivateKey()
			if genErr != nil {
				return fmt.Errorf("unable to generate validator key for Secrets Manager, %w", genErr)
			}

			// Save the key to the secrets manager
			saveErr := i.secretsManager.SetSecret(secrets.ValidatorKey, validatorKeyEncoded)
			if saveErr != nil {
				return fmt.Errorf("unable to save validator key to Secrets Manager, %w", saveErr)
			}

			key = validatorKey
		}

		i.validatorKey = key
		i.validatorKeyAddr = crypto.PubKeyToAddress(&key.PublicKey)
	}

	return nil
}

const IbftKeyName = "validator.key"

// start starts the IBFT consensus state machine
func (i *Ibft) start() {
	// consensus always starts in SyncState mode in case it needs
	// to sync with other nodes.
	i.setState(SyncState)

	// Grab the latest header
	header := i.blockchain.Header()
	i.logger.Debug("current sequence", "sequence", header.Number+1)

	for {
		select {
		case <-i.closeCh:
			return
		default: // Default is here because we would block until we receive something in the closeCh
		}

		// Start the state machine loop
		i.runCycle()
	}
}

// runCycle represents the IBFT state machine loop
func (i *Ibft) runCycle() {
	// Log to the console
	if i.state.view != nil {
		i.logger.Debug("cycle", "state", i.getState(), "sequence", i.state.view.Sequence, "round", i.state.view.Round+1)
	}

	// Based on the current state, execute the corresponding section
	switch i.getState() {
	case AcceptState:
		i.runAcceptState()

	case ValidateState:
		i.runValidateState()

	case RoundChangeState:
		i.runRoundChangeState()

	case SyncState:
		i.runSyncState()
	}
}

// isValidSnapshot checks if the current node is in the validator set for the latest snapshot
func (i *Ibft) isValidSnapshot() bool {
	if !i.isSealing() {
		return false
	}

	// check if we are a validator and enabled
	header := i.blockchain.Header()
	snap, err := i.getSnapshot(header.Number)

	if err != nil {
		return false
	}

	if snap.Set.Includes(i.validatorKeyAddr) {
		i.state.view = &proto.View{
			Sequence: header.Number + 1,
			Round:    0,
		}

		return true
	}

	return false
}

// runSyncState implements the Sync state loop.
//
// It fetches fresh data from the blockchain. Checks if the current node is a validator and resolves any pending blocks
func (i *Ibft) runSyncState() {
	// updateSnapshotCallback keeps the snapshot store in sync with the updated
	// chain data, by calling the SyncStateHook
	callInsertBlockHook := func(blockNumber uint64) {
		if hookErr := i.runHook(InsertBlockHook, blockNumber, blockNumber); hookErr != nil {
			i.logger.Error(fmt.Sprintf("Unable to run hook %s, %v", InsertBlockHook, hookErr))
		}
	}

	for i.isState(SyncState) {
		// try to sync with the best-suited peer
		p := i.syncer.BestPeer()
		if p == nil {
			// if we do not have any peers, and we have been a validator
			// we can start now. In case we start on another fork this will be
			// reverted later
			if i.isValidSnapshot() {
				// initialize the round and sequence
				header := i.blockchain.Header()
				i.state.view = &proto.View{
					Round:    0,
					Sequence: header.Number + 1,
				}
				//Set the round metric
				i.metrics.Rounds.Set(float64(i.state.view.Round))

				i.setState(AcceptState)
			} else {
				time.Sleep(1 * time.Second)
			}

			continue
		}

		if err := i.syncer.BulkSyncWithPeer(p, func(newBlock *types.Block) {
			callInsertBlockHook(newBlock.Number())
			i.txpool.ResetWithHeaders(newBlock.Header)
		}); err != nil {
			i.logger.Error("failed to bulk sync", "err", err)

			continue
		}

		// if we are a validator we do not even want to wait here
		// we can just move ahead
		if i.isValidSnapshot() {
			i.setState(AcceptState)

			continue
		}

		// start watch mode
		var isValidator bool

		i.syncer.WatchSyncWithPeer(p, func(newBlock *types.Block) bool {
			// After each written block, update the snapshot store for PoS.
			// The snapshot store is currently updated for PoA inside the ProcessHeadersHook
			callInsertBlockHook(newBlock.Number())

			i.syncer.Broadcast(newBlock)
			i.txpool.ResetWithHeaders(newBlock.Header)
			isValidator = i.isValidSnapshot()

			return isValidator
		})

		if isValidator {
			// at this point, we are in sync with the latest chain we know of
			// and we are a validator of that chain so we need to change to AcceptState
			// so that we can start to do some stuff there
			i.setState(AcceptState)
		}
	}
}

// shouldWriteTransactions checks if each consensus mechanism accepts a block with transactions at given height
// returns true if all mechanisms accept
// otherwise return false
func (i *Ibft) shouldWriteTransactions(height uint64) bool {
	for _, m := range i.mechanisms {
		if m.ShouldWriteTransactions(height) {
			return true
		}
	}

	return false
}

// buildBlock builds the block, based on the passed in snapshot and parent header
func (i *Ibft) buildBlock(snap *Snapshot, parent *types.Header) (*types.Block, error) {
	header := &types.Header{
		ParentHash: parent.Hash,
		Number:     parent.Number + 1,
		Miner:      types.Address{},
		Nonce:      types.Nonce{},
		MixHash:    IstanbulDigest,
		// this is required because blockchain needs difficulty to organize blocks and forks
		Difficulty: parent.Number + 1,
		StateRoot:  types.EmptyRootHash, // this avoids needing state for now
		Sha3Uncles: types.EmptyUncleHash,
		GasLimit:   parent.GasLimit, // Inherit from parent for now, will need to adjust dynamically later.
	}

	// calculate gas limit based on parent header
	gasLimit, err := i.blockchain.CalculateGasLimit(header.Number)
	if err != nil {
		return nil, err
	}

	header.GasLimit = gasLimit

	if hookErr := i.runHook(CandidateVoteHook, header.Number, &candidateVoteHookParams{
		header: header,
		snap:   snap,
	}); hookErr != nil {
		i.logger.Error(fmt.Sprintf("Unable to run hook %s, %v", CandidateVoteHook, hookErr))
	}

	// calculate millisecond values from consensus custom functions in utils.go file
	// to preserve go backward compatibility as time.UnixMili is available as of go 17

	// set the timestamp
	parentTime := time.Unix(int64(parent.Timestamp), 0)
	headerTime := parentTime.Add(i.blockTime)

	if headerTime.Before(time.Now()) {
		headerTime = time.Now()
	}

	header.Timestamp = uint64(headerTime.Unix())

	// we need to include in the extra field the current set of validators
	putIbftExtraValidators(header, snap.Set)

	transition, err := i.executor.BeginTxn(parent.StateRoot, header, i.validatorKeyAddr)
	if err != nil {
		return nil, err
	}
	// If the mechanism is PoS -> build a regular block if it's not an end-of-epoch block
	// If the mechanism is PoA -> always build a regular block, regardless of epoch
	txns := []*types.Transaction{}
	if i.shouldWriteTransactions(header.Number) {
		txns = i.writeTransactions(gasLimit, transition)
	}

	if err := i.PreStateCommit(header, transition); err != nil {
		return nil, err
	}

	_, root := transition.Commit()
	header.StateRoot = root
	header.GasUsed = transition.TotalGas()

	// build the block
	block := consensus.BuildBlock(consensus.BuildBlockParams{
		Header:   header,
		Txns:     txns,
		Receipts: transition.Receipts(),
	})

	// write the seal of the block after all the fields are completed
	header, err = writeSeal(i.validatorKey, block.Header)
	if err != nil {
		return nil, err
	}

	block.Header = header

	// compute the hash, this is only a provisional hash since the final one
	// is sealed after all the committed seals
	block.Header.ComputeHash()

	i.logger.Info("build block", "number", header.Number, "txns", len(txns))

	return block, nil
}

type transitionInterface interface {
	Write(txn *types.Transaction) error
	WriteFailedReceipt(txn *types.Transaction) error
}

// writeTransactions writes transactions from the txpool to the transition object
// and returns transactions that were included in the transition (new block)
func (i *Ibft) writeTransactions(gasLimit uint64, transition transitionInterface) []*types.Transaction {
	var transactions []*types.Transaction

	successTxCount := 0
	failedTxCount := 0

	i.txpool.Prepare()

	for {
		tx := i.txpool.Peek()
		if tx == nil {
			break
		}

		if tx.ExceedsBlockGasLimit(gasLimit) {
			if err := transition.WriteFailedReceipt(tx); err != nil {
				failedTxCount++

				i.txpool.Drop(tx)

				continue
			}

			failedTxCount++

			transactions = append(transactions, tx)
			i.txpool.Drop(tx)

			continue
		}

		if err := transition.Write(tx); err != nil {
			if _, ok := err.(*state.GasLimitReachedTransitionApplicationError); ok { // nolint:errorlint
				break
			} else if appErr, ok := err.(*state.TransitionApplicationError); ok && appErr.IsRecoverable { // nolint:errorlint
				i.txpool.Demote(tx)
			} else {
				failedTxCount++
				i.txpool.Drop(tx)
			}

			continue
		}

		// no errors, pop the tx from the pool
		i.txpool.Pop(tx)

		successTxCount++

		transactions = append(transactions, tx)
	}

	//nolint:lll
	i.logger.Info("executed txns", "failed ", failedTxCount, "successful", successTxCount, "remaining in pool", i.txpool.Length())

	return transactions
}

// runAcceptState runs the Accept state loop
//
// The Accept state always checks the snapshot, and the validator set. If the current node is not in the validators set,
// it moves back to the Sync state. On the other hand, if the node is a validator, it calculates the proposer.
// If it turns out that the current node is the proposer, it builds a block,
// and sends preprepare and then prepare messages.
func (i *Ibft) runAcceptState() { // start new round
	// set log output
	logger := i.logger.Named("acceptState")
	logger.Info("Accept state", "sequence", i.state.view.Sequence, "round", i.state.view.Round+1)
	// set consensus_rounds metric output
	i.metrics.Rounds.Set(float64(i.state.view.Round + 1))

	// This is the state in which we either propose a block or wait for the pre-prepare message
	parent := i.blockchain.Header()
	number := parent.Number + 1

	if number != i.state.view.Sequence {
		i.logger.Error("sequence not correct", "parent", parent.Number, "sequence", i.state.view.Sequence)
		i.setState(SyncState)

		return
	}

	snap, err := i.getSnapshot(parent.Number)

	if err != nil {
		i.logger.Error("cannot find snapshot", "num", parent.Number)
		i.setState(SyncState)

		return
	}

	if !snap.Set.Includes(i.validatorKeyAddr) {
		// we are not a validator anymore, move back to sync state
		i.logger.Info("we are not a validator anymore")
		i.setState(SyncState)

		return
	}

<<<<<<< HEAD
	if i.bridge != nil {
		i.bridge.SetValidators(snap.Set, uint64(snap.Set.Len()))

		for _, msg := range i.bridge.GetReadyMessages() {
			fmt.Printf("ReadyMessage height=%d, hash=%+v, body=%+v, signatures=%d\n", parent.Number+1, msg.Hash, msg.Body, len(msg.Signatures))
			i.bridge.Consume(msg.Hash)
		}
	}

	if hookErr := i.runHook(AcceptStateLogHook, snap); hookErr != nil && !errors.Is(hookErr, ErrMissingHook) {
=======
	if hookErr := i.runHook(AcceptStateLogHook, i.state.view.Sequence, snap); hookErr != nil {
>>>>>>> bd192e46
		i.logger.Error(fmt.Sprintf("Unable to run hook %s, %v", AcceptStateLogHook, hookErr))
	}

	i.state.validators = snap.Set

	//Update the No.of validator metric
	i.metrics.Validators.Set(float64(len(snap.Set)))
	// reset round messages
	i.state.resetRoundMsgs()

	// select the proposer of the block
	var lastProposer types.Address
	if parent.Number != 0 {
		lastProposer, _ = ecrecoverFromHeader(parent)
	}

	if hookErr := i.runHook(CalculateProposerHook, i.state.view.Sequence, lastProposer); hookErr != nil {
		i.logger.Error(fmt.Sprintf("Unable to run hook %s, %v", CalculateProposerHook, hookErr))
	}

	if i.state.proposer == i.validatorKeyAddr {
		logger.Info("we are the proposer", "block", number)

		if !i.state.locked {
			// since the state is not locked, we need to build a new block
			i.state.block, err = i.buildBlock(snap, parent)
			if err != nil {
				i.logger.Error("failed to build block", "err", err)
				i.setState(RoundChangeState)

				return
			}

			// calculate how much time do we have to wait to mine the block
			delay := time.Until(time.Unix(int64(i.state.block.Header.Timestamp), 0))

			select {
			case <-time.After(delay):
			case <-i.closeCh:
				return
			}
		}

		// send the preprepare message as an RLP encoded block
		i.sendPreprepareMsg()

		// send the prepare message since we are ready to move the state
		i.sendPrepareMsg()

		// move to validation state for new prepare messages
		i.setState(ValidateState)

		return
	}

	i.logger.Info("proposer calculated", "proposer", i.state.proposer, "block", number)

	// we are NOT a proposer for the block. Then, we have to wait
	// for a pre-prepare message from the proposer

	timeout := exponentialTimeout(i.state.view.Round)
	for i.getState() == AcceptState {
		msg, ok := i.getNextMessage(timeout)
		if !ok {
			return
		}

		if msg == nil {
			i.setState(RoundChangeState)

			continue
		}

		if msg.From != i.state.proposer.String() {
			i.logger.Error("msg received from wrong proposer")

			continue
		}

		// retrieve the block proposal
		block := &types.Block{}
		if err := block.UnmarshalRLP(msg.Proposal.Value); err != nil {
			i.logger.Error("failed to unmarshal block", "err", err)
			i.setState(RoundChangeState)

			return
		}

		if i.state.locked {
			// the state is locked, we need to receive the same block
			if block.Hash() == i.state.block.Hash() {
				// fast-track and send a commit message and wait for validations
				i.sendCommitMsg()
				i.setState(ValidateState)
			} else {
				i.handleStateErr(errIncorrectBlockLocked)
			}
		} else {
			// since it's a new block, we have to verify it first
			if err := i.verifyHeaderImpl(snap, parent, block.Header); err != nil {
				i.logger.Error("block verification failed", "err", err)
				i.handleStateErr(errBlockVerificationFailed)

				continue
			}

			if hookErr := i.runHook(VerifyBlockHook, block.Number(), block); hookErr != nil {
				if errors.As(hookErr, &errBlockVerificationFailed) {
					i.logger.Error("block verification failed, block at the end of epoch has transactions")
					i.handleStateErr(errBlockVerificationFailed)
				} else {
					i.logger.Error(fmt.Sprintf("Unable to run hook %s, %v", VerifyBlockHook, hookErr))
				}

				continue
			}

			i.state.block = block
			// send prepare message and wait for validations
			i.sendPrepareMsg()
			i.setState(ValidateState)
		}
	}
}

// runValidateState implements the Validate state loop.
//
// The Validate state is rather simple - all nodes do in this state is read messages
// and add them to their local snapshot state
func (i *Ibft) runValidateState() {
	hasCommitted := false
	sendCommit := func() {
		// at this point either we have enough prepare messages
		// or commit messages so we can lock the block
		i.state.lock()

		if !hasCommitted {
			// send the commit message
			i.sendCommitMsg()

			hasCommitted = true
		}
	}

	timeout := exponentialTimeout(i.state.view.Round)
	for i.getState() == ValidateState {
		msg, ok := i.getNextMessage(timeout)
		if !ok {
			// closing
			return
		}

		if msg == nil {
			i.setState(RoundChangeState)

			continue
		}

		switch msg.Type {
		case proto.MessageReq_Prepare:
			i.state.addPrepared(msg)

		case proto.MessageReq_Commit:
			i.state.addCommitted(msg)

		default:
			panic(fmt.Sprintf("BUG: %s", reflect.TypeOf(msg.Type)))
		}

		if i.state.numPrepared() > i.state.NumValid() {
			// we have received enough pre-prepare messages
			sendCommit()
		}

		if i.state.numCommitted() > i.state.NumValid() {
			// we have received enough commit messages
			sendCommit()

			// try to commit the block (TODO: just to get out of the loop)
			i.setState(CommitState)
		}
	}

	if i.getState() == CommitState {
		// at this point either if it works or not we need to unlock
		block := i.state.block
		i.state.unlock()

		if err := i.insertBlock(block); err != nil {
			// start a new round with the state unlocked since we need to
			// be able to propose/validate a different block
			i.logger.Error("failed to insert block", "err", err)
			i.handleStateErr(errFailedToInsertBlock)
		} else {
			// update metrics
			i.updateMetrics(block)

			// move ahead to the next block
			i.setState(AcceptState)
		}
	}
}

// updateMetrics will update various metrics based on the given block
// currently we capture No.of Txs and block interval metrics using this function
func (i *Ibft) updateMetrics(block *types.Block) {
	// get previous header
	prvHeader, _ := i.blockchain.GetHeaderByNumber(block.Number() - 1)
	parentTime := time.Unix(int64(prvHeader.Timestamp), 0)
	headerTime := time.Unix(int64(block.Header.Timestamp), 0)

	//Update the block interval metric
	if block.Number() > 1 {
		i.metrics.BlockInterval.Set(
			headerTime.Sub(parentTime).Seconds(),
		)
	}

	//Update the Number of transactions in the block metric
	i.metrics.NumTxs.Set(float64(len(block.Body().Transactions)))
}
func (i *Ibft) insertBlock(block *types.Block) error {
	committedSeals := [][]byte{}
	for _, commit := range i.state.committed {
		// no need to check the format of seal here because writeCommittedSeals will check
		committedSeals = append(committedSeals, hex.MustDecodeHex(commit.Seal))
	}

	header, err := writeCommittedSeals(block.Header, committedSeals)
	if err != nil {
		return err
	}

	// we need to recompute the hash since we have change extra-data
	block.Header = header
	block.Header.ComputeHash()

	if err := i.blockchain.WriteBlock(block); err != nil {
		return err
	}

	if hookErr := i.runHook(InsertBlockHook, header.Number, header.Number); hookErr != nil {
		return hookErr
	}

	i.logger.Info(
		"block committed",
		"sequence", i.state.view.Sequence,
		"hash", block.Hash(),
		"validators", len(i.state.validators),
		"rounds", i.state.view.Round+1,
		"committed", i.state.numCommitted(),
	)

	// increase the sequence number and reset the round if any
	i.state.view = &proto.View{
		Sequence: header.Number + 1,
		Round:    0,
	}

	// broadcast the new block
	i.syncer.Broadcast(block)

	// after the block has been written we reset the txpool so that
	// the old transactions are removed
	i.txpool.ResetWithHeaders(block.Header)

	return nil
}

var (
	errIncorrectBlockLocked    = fmt.Errorf("block locked is incorrect")
	errBlockVerificationFailed = fmt.Errorf("block verification failed")
	errFailedToInsertBlock     = fmt.Errorf("failed to insert block")
)

func (i *Ibft) handleStateErr(err error) {
	i.state.err = err
	i.setState(RoundChangeState)
}

func (i *Ibft) runRoundChangeState() {
	sendRoundChange := func(round uint64) {
		i.logger.Debug("local round change", "round", round+1)
		// set the new round and update the round metric
		i.state.view.Round = round
		i.metrics.Rounds.Set(float64(round))
		// clean the round
		i.state.cleanRound(round)
		// send the round change message
		i.sendRoundChange()
	}
	sendNextRoundChange := func() {
		sendRoundChange(i.state.view.Round + 1)
	}

	checkTimeout := func() {
		// check if there is any peer that is really advanced and we might need to sync with it first
		if i.syncer != nil {
			bestPeer := i.syncer.BestPeer()
			if bestPeer != nil {
				lastProposal := i.blockchain.Header()
				if bestPeer.Number() > lastProposal.Number {
					i.logger.Debug("it has found a better peer to connect", "local", lastProposal.Number, "remote", bestPeer.Number())
					// we need to catch up with the last sequence
					i.setState(SyncState)

					return
				}
			}
		}

		// otherwise, it seems that we are in sync
		// and we should start a new round
		sendNextRoundChange()
	}

	// if the round was triggered due to an error, we send our own
	// next round change
	if err := i.state.getErr(); err != nil {
		i.logger.Debug("round change handle err", "err", err)
		sendNextRoundChange()
	} else {
		// otherwise, it is due to a timeout in any stage
		// First, we try to sync up with any max round already available
		if maxRound, ok := i.state.maxRound(); ok {
			i.logger.Debug("round change set max round", "round", maxRound)
			sendRoundChange(maxRound)
		} else {
			// otherwise, do your best to sync up
			checkTimeout()
		}
	}

	// create a timer for the round change
	timeout := exponentialTimeout(i.state.view.Round)
	for i.getState() == RoundChangeState {
		msg, ok := i.getNextMessage(timeout)
		if !ok {
			// closing
			return
		}

		if msg == nil {
			i.logger.Debug("round change timeout")
			checkTimeout()
			// update the timeout duration
			timeout = exponentialTimeout(i.state.view.Round)

			continue
		}

		// we only expect RoundChange messages right now
		num := i.state.AddRoundMessage(msg)

		if num == i.state.NumValid() {
			// start a new round immediately
			i.state.view.Round = msg.View.Round
			i.setState(AcceptState)
		} else if num == i.state.validators.MaxFaultyNodes()+1 {
			// weak certificate, try to catch up if our round number is smaller
			if i.state.view.Round < msg.View.Round {
				// update timer
				timeout = exponentialTimeout(i.state.view.Round)
				sendRoundChange(msg.View.Round)
			}
		}
	}
}

// --- com wrappers ---

func (i *Ibft) sendRoundChange() {
	i.gossip(proto.MessageReq_RoundChange)
}

func (i *Ibft) sendPreprepareMsg() {
	i.gossip(proto.MessageReq_Preprepare)
}

func (i *Ibft) sendPrepareMsg() {
	i.gossip(proto.MessageReq_Prepare)
}

func (i *Ibft) sendCommitMsg() {
	i.gossip(proto.MessageReq_Commit)
}

func (i *Ibft) gossip(typ proto.MessageReq_Type) {
	msg := &proto.MessageReq{
		Type: typ,
	}

	// add View
	msg.View = i.state.view.Copy()

	// if we are sending a preprepare message we need to include the proposed block
	if msg.Type == proto.MessageReq_Preprepare {
		msg.Proposal = &any.Any{
			Value: i.state.block.MarshalRLP(),
		}
	}

	// if the message is commit, we need to add the committed seal
	if msg.Type == proto.MessageReq_Commit {
		seal, err := writeCommittedSeal(i.validatorKey, i.state.block.Header)
		if err != nil {
			i.logger.Error("failed to commit seal", "err", err)

			return
		}

		msg.Seal = hex.EncodeToHex(seal)
	}

	if msg.Type != proto.MessageReq_Preprepare {
		// send a copy to ourselves so that we can process this message as well
		msg2 := msg.Copy()
		msg2.From = i.validatorKeyAddr.String()
		i.pushMessage(msg2)
	}

	if err := signMsg(i.validatorKey, msg); err != nil {
		i.logger.Error("failed to sign message", "err", err)

		return
	}

	if err := i.transport.Gossip(msg); err != nil {
		i.logger.Error("failed to gossip", "err", err)
	}
}

// getState returns the current IBFT state
func (i *Ibft) getState() IbftState {
	return i.state.getState()
}

// isState checks if the node is in the passed in state
func (i *Ibft) isState(s IbftState) bool {
	return i.state.getState() == s
}

// setState sets the IBFT state
func (i *Ibft) setState(s IbftState) {
	i.logger.Info("state change", "new", s)
	i.state.setState(s)
}

// forceTimeout sets the forceTimeoutCh flag to true
func (i *Ibft) forceTimeout() {
	i.forceTimeoutCh = true
}

// isSealing checks if the current node is sealing blocks
func (i *Ibft) isSealing() bool {
	return i.sealing
}

// verifyHeaderImpl implements the actual header verification logic
func (i *Ibft) verifyHeaderImpl(snap *Snapshot, parent, header *types.Header) error {
	// ensure the extra data is correctly formatted
	if _, err := getIbftExtra(header); err != nil {
		return err
	}

	if hookErr := i.runHook(VerifyHeadersHook, header.Number, header.Nonce); hookErr != nil {
		return hookErr
	}

	if header.MixHash != IstanbulDigest {
		return fmt.Errorf("invalid mixhash")
	}

	if header.Sha3Uncles != types.EmptyUncleHash {
		return fmt.Errorf("invalid sha3 uncles")
	}

	// difficulty has to match number
	if header.Difficulty != header.Number {
		return fmt.Errorf("wrong difficulty")
	}

	// verify the sealer
	if err := verifySigner(snap, header); err != nil {
		return err
	}

	return nil
}

// VerifyHeader wrapper for verifying headers
func (i *Ibft) VerifyHeader(parent, header *types.Header) error {
	snap, err := i.getSnapshot(parent.Number)
	if err != nil {
		return err
	}

	// verify all the header fields + seal
	if err := i.verifyHeaderImpl(snap, parent, header); err != nil {
		return err
	}

	// verify the committed seals
	if err := verifyCommitedFields(snap, header); err != nil {
		return err
	}

	// process the new block in order to update the snapshot
	if err := i.processHeaders([]*types.Header{header}); err != nil {
		return err
	}

	return nil
}

// GetBlockCreator retrieves the block signer from the extra data field
func (i *Ibft) GetBlockCreator(header *types.Header) (types.Address, error) {
	return ecrecoverFromHeader(header)
}

// PreStateCommit a hook to be called before finalizing state transition on inserting block
func (i *Ibft) PreStateCommit(header *types.Header, txn *state.Transition) error {
	params := &preStateCommitHookParams{
		header: header,
		txn:    txn,
	}
	if hookErr := i.runHook(PreStateCommitHook, header.Number, params); hookErr != nil {
		return hookErr
	}

	return nil
}

// GetEpoch returns the current epoch
func (i *Ibft) GetEpoch(number uint64) uint64 {
	if number%i.epochSize == 0 {
		return number / i.epochSize
	}

	return number/i.epochSize + 1
}

// IsLastOfEpoch checks if the block number is the last of the epoch
func (i *Ibft) IsLastOfEpoch(number uint64) bool {
	return number > 0 && number%i.epochSize == 0
}

// Close closes the IBFT consensus mechanism, and does write back to disk
func (i *Ibft) Close() error {
	close(i.closeCh)

	if i.config.Path != "" {
		err := i.store.saveToPath(i.config.Path)

		if err != nil {
			return err
		}
	}

	return nil
}

// getNextMessage reads a new message from the message queue
func (i *Ibft) getNextMessage(timeout time.Duration) (*proto.MessageReq, bool) {
	timeoutCh := time.After(timeout)

	for {
		msg := i.msgQueue.readMessage(i.getState(), i.state.view)
		if msg != nil {
			return msg.obj, true
		}

		if i.forceTimeoutCh {
			i.forceTimeoutCh = false

			return nil, true
		}

		// wait until there is a new message or
		// someone closes the stopCh (i.e. timeout for round change)
		select {
		case <-timeoutCh:
			i.logger.Info("unable to read new message from the message queue", "timeout expired", timeout)

			return nil, true
		case <-i.closeCh:
			return nil, false
		case <-i.updateCh:
		}
	}
}

// pushMessage pushes a new message to the message queue
func (i *Ibft) pushMessage(msg *proto.MessageReq) {
	task := &msgTask{
		view: msg.View,
		msg:  protoTypeToMsg(msg.Type),
		obj:  msg,
	}
	i.msgQueue.pushMessage(task)

	select {
	case i.updateCh <- struct{}{}:
	default:
	}
}<|MERGE_RESOLUTION|>--- conflicted
+++ resolved
@@ -750,7 +750,6 @@
 		return
 	}
 
-<<<<<<< HEAD
 	if i.bridge != nil {
 		i.bridge.SetValidators(snap.Set, uint64(snap.Set.Len()))
 
@@ -760,10 +759,7 @@
 		}
 	}
 
-	if hookErr := i.runHook(AcceptStateLogHook, snap); hookErr != nil && !errors.Is(hookErr, ErrMissingHook) {
-=======
 	if hookErr := i.runHook(AcceptStateLogHook, i.state.view.Sequence, snap); hookErr != nil {
->>>>>>> bd192e46
 		i.logger.Error(fmt.Sprintf("Unable to run hook %s, %v", AcceptStateLogHook, hookErr))
 	}
 
