package polybft

import (
	"encoding/hex"
	"encoding/json"
	"math/big"
	"testing"

	"github.com/0xPolygon/polygon-edge/chain"
	"github.com/0xPolygon/polygon-edge/contracts"
	"github.com/0xPolygon/polygon-edge/state"
	itrie "github.com/0xPolygon/polygon-edge/state/immutable-trie"
	"github.com/0xPolygon/polygon-edge/types"
	"github.com/hashicorp/go-hclog"
	"github.com/stretchr/testify/assert"
	"github.com/stretchr/testify/require"
	"github.com/umbracle/ethgo"
	"github.com/umbracle/ethgo/abi"
	"github.com/umbracle/ethgo/contract"
	"github.com/umbracle/ethgo/testutil"
)

<<<<<<< HEAD
=======
func TestSystemState_GetValidatorSet(t *testing.T) {
	t.Parallel()

	cc := &testutil.Contract{}
	cc.AddCallback(func() string {
		return `

		function getCurrentValidatorSet() public returns (address[] memory) {
			address[] memory addresses = new address[](1);
			addresses[0] = address(1);
			return addresses;
		}

		function getValidator(
			address validator
		)
			external
			view
			returns (
				uint256[4] memory blsKey,
				uint256 stake,
				uint256 totalStake,
				uint256 commission,
				uint256 withdrawableRewards,
				bool active
			)
		{
			blsKey = [
				1708568697487735112380375954529256823287318886168633341382922712646533763844,
				14713639476280042449606484361428781226013866637570951139712205035697871856089,
				16798350082249088544573448433070681576641749462807627179536437108134609634615,
				21427200503135995176566340351867145775962083994845221446131416289459495591422
			];
			stake = 10;
			totalStake = 15;
			commission = 20;
			withdrawableRewards = 30;
			active = true;
		}
		`
	})

	solcContract, err := cc.Compile()
	require.NoError(t, err)

	bin, err := hex.DecodeString(solcContract.Bin)
	require.NoError(t, err)

	transition := newTestTransition(t, nil)

	// deploy a contract
	result := transition.Create2(types.Address{}, bin, big.NewInt(0), 1000000000)
	require.NoError(t, result.Err)

	provider := &stateProvider{
		transition: transition,
	}

	st := NewSystemState(result.Address, contracts.StateReceiverContract, provider)
	validators, err := st.GetValidatorSet()
	assert.NoError(t, err)
	assert.Equal(t, types.Address(ethgo.HexToAddress("1")), validators[0].Address)
	assert.Equal(t, new(big.Int).SetUint64(15), validators[0].VotingPower)
}

>>>>>>> 66c7cea6
func TestSystemState_GetNextCommittedIndex(t *testing.T) {
	t.Parallel()

	var sideChainBridgeABI, _ = abi.NewMethod(
		"function setNextCommittedIndex(uint256 _index) public payable",
	)

	cc := &testutil.Contract{}
	cc.AddCallback(func() string {
		return `
		uint256 public lastCommittedId;
		
		function setNextCommittedIndex(uint256 _index) public payable {
			lastCommittedId = _index;
		}`
	})

	solcContract, err := cc.Compile()
	require.NoError(t, err)

	bin, err := hex.DecodeString(solcContract.Bin)
	require.NoError(t, err)

	transition := newTestTransition(t, nil)

	// deploy a contract
	result := transition.Create2(types.Address{}, bin, big.NewInt(0), 1000000000)
	assert.NoError(t, result.Err)

	provider := &stateProvider{
		transition: transition,
	}

	systemState := NewSystemState(contracts.ValidatorSetContract, result.Address, provider)

	expectedNextCommittedIndex := uint64(45)
	input, err := sideChainBridgeABI.Encode([1]interface{}{expectedNextCommittedIndex})
	assert.NoError(t, err)

	_, err = provider.Call(ethgo.Address(result.Address), input, &contract.CallOpts{})
	assert.NoError(t, err)

	nextCommittedIndex, err := systemState.GetNextCommittedIndex()
	assert.NoError(t, err)
	assert.Equal(t, expectedNextCommittedIndex+1, nextCommittedIndex)
}

func TestSystemState_GetEpoch(t *testing.T) {
	t.Parallel()

	setEpochMethod, err := abi.NewMethod("function setEpoch(uint256 _epochId) public payable")
	require.NoError(t, err)

	cc := &testutil.Contract{}
	cc.AddCallback(func() string {
		return `
			uint256 public currentEpochId;
			
			function setEpoch(uint256 _epochId) public payable {
				currentEpochId = _epochId;
			}
			`
	})

	solcContract, err := cc.Compile()
	require.NoError(t, err)

	bin, err := hex.DecodeString(solcContract.Bin)
	require.NoError(t, err)

	transition := newTestTransition(t, nil)

	// deploy a contract
	result := transition.Create2(types.Address{}, bin, big.NewInt(0), 1000000000)
	assert.NoError(t, result.Err)

	provider := &stateProvider{
		transition: transition,
	}

	systemState := NewSystemState(result.Address, contracts.StateReceiverContract, provider)

	expectedEpoch := uint64(50)
	input, err := setEpochMethod.Encode([1]interface{}{expectedEpoch})
	require.NoError(t, err)

	_, err = provider.Call(ethgo.Address(result.Address), input, &contract.CallOpts{})
	require.NoError(t, err)

	epoch, err := systemState.GetEpoch()
	require.NoError(t, err)
	require.Equal(t, expectedEpoch, epoch)
}

func TestStateProvider_Txn_NotSupported(t *testing.T) {
	t.Parallel()

	transition := newTestTransition(t, nil)

	provider := &stateProvider{
		transition: transition,
	}

	_, err := provider.Txn(ethgo.ZeroAddress, createTestKey(t), []byte{0x1})
	require.ErrorIs(t, err, errSendTxnUnsupported)
}

func newTestTransition(t *testing.T, alloc map[types.Address]*chain.GenesisAccount) *state.Transition {
	t.Helper()

	st := itrie.NewState(itrie.NewMemoryStorage())

	ex := state.NewExecutor(&chain.Params{
		Forks: chain.AllForksEnabled,
		BurnContract: map[uint64]string{
			0: types.ZeroAddress.String(),
		},
	}, st, hclog.NewNullLogger())

	rootHash, err := ex.WriteGenesis(alloc, types.Hash{})
	require.NoError(t, err)

	ex.GetHash = func(h *types.Header) state.GetHashByNumber {
		return func(i uint64) types.Hash {
			return rootHash
		}
	}

	transition, err := ex.BeginTxn(
		rootHash,
		&types.Header{},
		types.ZeroAddress,
	)
	assert.NoError(t, err)

	return transition
}

func Test_buildLogsFromReceipts(t *testing.T) {
	t.Parallel()

	defaultHeader := &types.Header{
		Number: 100,
	}

	type args struct {
		entry  []*types.Receipt
		header *types.Header
	}

	data := map[string]interface{}{
		"Hash":   defaultHeader.Hash,
		"Number": defaultHeader.Number,
	}

	dataArray, err := json.Marshal(&data)
	require.NoError(t, err)

	tests := []struct {
		name string
		args args
		want []*types.Log
	}{
		{
			name: "no entries provided",
		},
		{
			name: "successfully created logs",
			args: args{
				entry: []*types.Receipt{
					{
						Logs: []*types.Log{
							{
								Address: types.BytesToAddress([]byte{0, 1}),
								Topics:  nil,
								Data:    dataArray,
							},
						},
					},
				},
				header: defaultHeader,
			},
			want: []*types.Log{
				{
					Address: types.BytesToAddress([]byte{0, 1}),
					Topics:  nil,
					Data:    dataArray,
				},
			},
		},
	}

	for _, tt := range tests {
		tt := tt
		t.Run(tt.name, func(t *testing.T) {
			t.Parallel()

			assert.EqualValuesf(t,
				tt.want,
				buildLogsFromReceipts(tt.args.entry, tt.args.header),
				"buildLogsFromReceipts(%v, %v)", tt.args.entry, tt.args.header,
			)
		})
	}
}<|MERGE_RESOLUTION|>--- conflicted
+++ resolved
@@ -20,74 +20,6 @@
 	"github.com/umbracle/ethgo/testutil"
 )
 
-<<<<<<< HEAD
-=======
-func TestSystemState_GetValidatorSet(t *testing.T) {
-	t.Parallel()
-
-	cc := &testutil.Contract{}
-	cc.AddCallback(func() string {
-		return `
-
-		function getCurrentValidatorSet() public returns (address[] memory) {
-			address[] memory addresses = new address[](1);
-			addresses[0] = address(1);
-			return addresses;
-		}
-
-		function getValidator(
-			address validator
-		)
-			external
-			view
-			returns (
-				uint256[4] memory blsKey,
-				uint256 stake,
-				uint256 totalStake,
-				uint256 commission,
-				uint256 withdrawableRewards,
-				bool active
-			)
-		{
-			blsKey = [
-				1708568697487735112380375954529256823287318886168633341382922712646533763844,
-				14713639476280042449606484361428781226013866637570951139712205035697871856089,
-				16798350082249088544573448433070681576641749462807627179536437108134609634615,
-				21427200503135995176566340351867145775962083994845221446131416289459495591422
-			];
-			stake = 10;
-			totalStake = 15;
-			commission = 20;
-			withdrawableRewards = 30;
-			active = true;
-		}
-		`
-	})
-
-	solcContract, err := cc.Compile()
-	require.NoError(t, err)
-
-	bin, err := hex.DecodeString(solcContract.Bin)
-	require.NoError(t, err)
-
-	transition := newTestTransition(t, nil)
-
-	// deploy a contract
-	result := transition.Create2(types.Address{}, bin, big.NewInt(0), 1000000000)
-	require.NoError(t, result.Err)
-
-	provider := &stateProvider{
-		transition: transition,
-	}
-
-	st := NewSystemState(result.Address, contracts.StateReceiverContract, provider)
-	validators, err := st.GetValidatorSet()
-	assert.NoError(t, err)
-	assert.Equal(t, types.Address(ethgo.HexToAddress("1")), validators[0].Address)
-	assert.Equal(t, new(big.Int).SetUint64(15), validators[0].VotingPower)
-}
-
->>>>>>> 66c7cea6
 func TestSystemState_GetNextCommittedIndex(t *testing.T) {
 	t.Parallel()
 
