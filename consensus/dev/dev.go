--- conflicted
+++ resolved
@@ -192,8 +192,11 @@
 	txns := d.writeTransactions(baseFee, gasLimit, transition)
 
 	// Commit the changes
-<<<<<<< HEAD
-	_, trace, root := transition.Commit()
+	_, trace, root, err := transition.Commit()
+	if err != nil {
+		return fmt.Errorf("failed to commit the state changes: %w", err)
+	}
+
 	trace.ParentStateRoot = parent.StateRoot
 
 	// write the trace
@@ -207,11 +210,6 @@
 			filepath.Join(d.dataDir, fmt.Sprintf("trace_%d", header.Number))+".json", raw, 0600); err != nil {
 			return err
 		}
-=======
-	_, root, err := transition.Commit()
-	if err != nil {
-		return fmt.Errorf("failed to commit the state changes: %w", err)
->>>>>>> 36fa7a6a
 	}
 
 	// Update the header
